// This file is for internal AMD use.
// If you are interested in running your own Jenkins, please raise a github issue for assistance.

def runCompileCommand(platform, project, jobName)
{
    project.paths.construct_build_prefix()

    String compiler = jobName.contains('hipclang') ? 'hipcc' : 'hcc'
    String hipClang = jobName.contains('hipclang') ? '--hip-clang' : ''
    String sles = platform.jenkinsLabel.contains('sles') ? '/usr/bin/sudo --preserve-env' : ''
<<<<<<< HEAD
    String parallelJobs = jobName.contains('hipclang') ? "export HIPCC_COMPILE_FLAGS_APPEND=-parallel-jobs=2" : ":"
=======
    String centos = platform.jenkinsLabel.contains('centos') ? 'source scl_source enable devtoolset-7' : ''
>>>>>>> 9ef79457

    def command = """#!/usr/bin/env bash
                set -x
                cd ${project.paths.project_build_prefix}
<<<<<<< HEAD
                ${parallelJobs}
=======
                ${centos}
>>>>>>> 9ef79457
                ${sles} LD_LIBRARY_PATH=/opt/rocm/hcc/lib CXX=/opt/rocm/bin/${compiler} ${project.paths.build_command} ${hipClang}
                """
    platform.runCommand(this, command)
}

def runTestCommand (platform, project, gfilter)
{
    String sudo = auxiliary.sudo(platform.jenkinsLabel)
    def command = """#!/usr/bin/env bash
                    set -x
                    cd ${project.paths.project_build_prefix}/build/release/clients/staging
                    ${sudo} LD_LIBRARY_PATH=/opt/rocm/hcc/lib GTEST_LISTENER=NO_PASS_LINE_IN_LOG ./rocblas-test --gtest_output=xml --gtest_color=yes --gtest_filter=${gfilter}-*known_bug*
                """

    platform.runCommand(this, command)
    junit "${project.paths.project_build_prefix}/build/release/clients/staging/*.xml"
}

def runPackageCommand(platform, project)
{
        def packageHelper = platform.makePackage(platform.jenkinsLabel,"${project.paths.project_build_prefix}/build/release",true)
        platform.runCommand(this, packageHelper[0])
        platform.archiveArtifacts(this, packageHelper[1])
}

return this
<|MERGE_RESOLUTION|>--- conflicted
+++ resolved
@@ -8,20 +8,14 @@
     String compiler = jobName.contains('hipclang') ? 'hipcc' : 'hcc'
     String hipClang = jobName.contains('hipclang') ? '--hip-clang' : ''
     String sles = platform.jenkinsLabel.contains('sles') ? '/usr/bin/sudo --preserve-env' : ''
-<<<<<<< HEAD
     String parallelJobs = jobName.contains('hipclang') ? "export HIPCC_COMPILE_FLAGS_APPEND=-parallel-jobs=2" : ":"
-=======
     String centos = platform.jenkinsLabel.contains('centos') ? 'source scl_source enable devtoolset-7' : ''
->>>>>>> 9ef79457
 
     def command = """#!/usr/bin/env bash
                 set -x
                 cd ${project.paths.project_build_prefix}
-<<<<<<< HEAD
                 ${parallelJobs}
-=======
                 ${centos}
->>>>>>> 9ef79457
                 ${sles} LD_LIBRARY_PATH=/opt/rocm/hcc/lib CXX=/opt/rocm/bin/${compiler} ${project.paths.build_command} ${hipClang}
                 """
     platform.runCommand(this, command)
