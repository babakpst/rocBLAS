# ########################################################################
# Copyright 2016 Advanced Micro Devices, Inc.
# ########################################################################

# The ROCm platform requires Ubuntu 16.04 or Fedora 24, which has cmake 3.5
cmake_minimum_required( VERSION 3.5 )

# Consider removing this in the future
# This should appear before the project command, because it does not use FORCE
if( WIN32 )
  set( CMAKE_INSTALL_PREFIX "${PROJECT_BINARY_DIR}/package" CACHE PATH "Install path prefix, prepended onto install directories" )
else( )
  set( CMAKE_INSTALL_PREFIX "/opt/rocm" CACHE PATH "Install path prefix, prepended onto install directories" )
endif( )

# This has to be initialized before the project() command appears
# Set the default of CMAKE_BUILD_TYPE to be release, unless user specifies with -D.  MSVC_IDE does not use CMAKE_BUILD_TYPE
if( NOT DEFINED CMAKE_CONFIGURATION_TYPES AND NOT DEFINED CMAKE_BUILD_TYPE )
  set( CMAKE_BUILD_TYPE Release CACHE STRING "Choose the type of build, options are: None Debug Release RelWithDebInfo MinSizeRel." )
endif()

# Honor per-config flags in try_compile() source-file signature. cmake v3.7 and up
if( POLICY CMP0066 )
  cmake_policy( SET CMP0066 NEW )
endif( )

if ( NOT DEFINED CMAKE_Fortran_COMPILER AND NOT DEFINED ENV{FC} )
  set( CMAKE_Fortran_COMPILER  "gfortran" )
endif()

project( rocblas LANGUAGES CXX )

# ########################################################################
# NOTE:  CUDA compiling path
# ########################################################################
# I have tried compiling rocBLAS library source with multiple methods,
# and ended up using the approach where we set the CXX compiler to hipcc.
# I didn't like using the HIP_ADD_LIBRARY or CUDA_ADD_LIBRARY approaches,
# for the reasons I list here.
# 1.  Adding header include directories is through HIP_INCLUDE_DIRECTORIES(), which
# is global to a directory and affects all targets
# 2.  You must add HIP_SOURCE_PROPERTY_FORMAT OBJ properties to .cpp files
# to get HIP_ADD_LIBRARY to recognize the file
# 3.  HIP_ADD_LIBRARY invokes a call to add_custom_command() to compile files,
# and rocBLAS does the same.  The order in which custom commands execute is
# undefined, and sometimes a file is attempted to be compiled before it has
# been generated.  The fix for this is to create 'PHONY' targets, which I
# don't desire.

# Using hipcc allows us to avoid the above problems, with two primary costs:
# 1.  The cmake logic to detect compiler features fails with nvcc backend
# 2.  Upfront cost to figure out all the strange compiler/linker flags I define
# below.

# Hopefully, cost #2 is already paid.  All in all, I want to get rid of the
# need for hipcc, and hope that at some point of time in the future we
# can use the export config files from hip & hcc for both ROCm & nvcc backends.
# ########################################################################

# ########################################################################
# Main
# ########################################################################

if( CMAKE_CXX_COMPILER MATCHES ".*/hipcc$" OR CMAKE_CXX_COMPILER MATCHES ".*/hcc$")
  # Determine if CXX Compiler is hcc, hip-clang or nvcc
  execute_process(COMMAND ${CMAKE_CXX_COMPILER} "--version" OUTPUT_VARIABLE CXX_OUTPUT
                  OUTPUT_STRIP_TRAILING_WHITESPACE
                  ERROR_STRIP_TRAILING_WHITESPACE)
  string(REGEX MATCH "[A-Za-z]* ?clang version" TMP_CXX_VERSION ${CXX_OUTPUT})
  string(REGEX MATCH "[A-Za-z]+" CXX_VERSION_STRING ${TMP_CXX_VERSION})
endif()

if( CXX_VERSION_STRING MATCHES "clang" )
  message( STATUS "Use hip-clang to build for amdgpu backend" )
elseif( CXX_VERSION_STRING MATCHES "nvcc" )
  message( STATUS "HIPCC nvcc compiler detected; CUDA backend selected" )

  set( CMAKE_C_COMPILE_OPTIONS_PIC "-Xcompiler ${CMAKE_C_COMPILE_OPTIONS_PIC}" )
  set( CMAKE_CXX_COMPILE_OPTIONS_PIC "-Xcompiler ${CMAKE_CXX_COMPILE_OPTIONS_PIC}" )
  set( CMAKE_SHARED_LIBRARY_C_FLAGS "-Xlinker ${CMAKE_SHARED_LIBRARY_C_FLAGS}" )
  set( CMAKE_SHARED_LIBRARY_CXX_FLAGS "-Xlinker ${CMAKE_SHARED_LIBRARY_CXX_FLAGS}" )
  set( CMAKE_SHARED_LIBRARY_SONAME_C_FLAG "-Xlinker -soname," )
  set( CMAKE_SHARED_LIBRARY_SONAME_CXX_FLAG "-Xlinker -soname," )
  set( CMAKE_SHARED_LIBRARY_RUNTIME_C_FLAG "-Xlinker -rpath," )
  set( CMAKE_SHARED_LIBRARY_RUNTIME_CXX_FLAG "-Xlinker -rpath," )
  set( CMAKE_EXECUTABLE_RUNTIME_C_FLAG "-Xlinker -rpath," )
  set( CMAKE_EXECUTABLE_RUNTIME_CXX_FLAG "-Xlinker -rpath," )
  set( CMAKE_C_COMPILE_OPTIONS_VISIBILITY "-Xcompiler ${CMAKE_C_COMPILE_OPTIONS_VISIBILITY}" )
  set( CMAKE_CXX_COMPILE_OPTIONS_VISIBILITY "-Xcompiler ${CMAKE_CXX_COMPILE_OPTIONS_VISIBILITY}" )
  set( CMAKE_C_COMPILE_OPTIONS_VISIBILITY_INLINES_HIDDEN "-Xcompiler ${CMAKE_C_COMPILE_OPTIONS_VISIBILITY_INLINES_HIDDEN}" )
  set( CMAKE_CXX_COMPILE_OPTIONS_VISIBILITY_INLINES_HIDDEN "-Xcompiler ${CMAKE_CXX_COMPILE_OPTIONS_VISIBILITY_INLINES_HIDDEN}" )
elseif( CXX_VERSION_STRING MATCHES "HCC" )
  message( STATUS "HCC compiler set; ROCm backend selected [ CXX=/opt/rocm/bin/hcc cmake ... ]" )
endif( )

# This finds the rocm-cmake project, and installs it if not found
# rocm-cmake contains common cmake code for rocm projects to help setup and install
set( PROJECT_EXTERN_DIR ${CMAKE_CURRENT_BINARY_DIR}/extern )
find_package( ROCM CONFIG QUIET PATHS /opt/rocm )
if( NOT ROCM_FOUND )
  set( rocm_cmake_tag "master" CACHE STRING "rocm-cmake tag to download" )
  file( DOWNLOAD https://github.com/RadeonOpenCompute/rocm-cmake/archive/${rocm_cmake_tag}.zip
      ${PROJECT_EXTERN_DIR}/rocm-cmake-${rocm_cmake_tag}.zip STATUS status LOG log)

  list(GET status 0 status_code)
  list(GET status 1 status_string)

  if(NOT status_code EQUAL 0)
    message(FATAL_ERROR "error: downloading
    'https://github.com/RadeonOpenCompute/rocm-cmake/archive/${rocm_cmake_tag}.zip' failed
    status_code: ${status_code}
    status_string: ${status_string}
    log: ${log}
    ")
  endif()

  message(STATUS "downloading... done")

  execute_process( COMMAND ${CMAKE_COMMAND} -E tar xzvf ${PROJECT_EXTERN_DIR}/rocm-cmake-${rocm_cmake_tag}.zip
    WORKING_DIRECTORY ${PROJECT_EXTERN_DIR} )

  find_package( ROCM REQUIRED CONFIG PATHS ${PROJECT_EXTERN_DIR}/rocm-cmake-${rocm_cmake_tag} )
endif( )

include( ROCMSetupVersion )
include( ROCMCreatePackage )
include( ROCMInstallTargets )
include( ROCMPackageConfigHelpers )
include( ROCMInstallSymlinks )

<<<<<<< HEAD
rocm_setup_version( VERSION 0.15.3.5 PARSE_VERSION )
=======
set ( VERSION_STRING "0.15.3." )
# Check if BUILD_NUMBER is defined in a Jenkins envirnment
if ($ENV{BUILD_NUMBER} )
  string(CONCAT BUILD_VERSION ${VERSION_STRING} $ENV{BUILD_NUMBER}) 
else ()
  string(CONCAT BUILD_VERSION ${VERSION_STRING} "0") 
endif ()
rocm_setup_version( VERSION ${BUILD_VERSION} NO_GIT_TAG_VERSION )

# Get the git tag version
include ( cmake/version.cmake )
rocm_get_git_commit_id ( rocblas_VERSION_COMMIT_ID )
>>>>>>> 8f283e44

# Append our library helper cmake path and the cmake path for hip (for convenience)
# Users may override HIP path by specifying their own in CMAKE_MODULE_PATH
list( APPEND CMAKE_MODULE_PATH ${CMAKE_CURRENT_SOURCE_DIR}/cmake )

# NOTE:  workaround until hcc & hip cmake modules fixes symlink logic in their config files; remove when fixed
list( APPEND CMAKE_PREFIX_PATH /opt/rocm/hcc /opt/rocm/hip )

option( BUILD_VERBOSE "Output additional build information" OFF )

# BUILD_SHARED_LIBS is a cmake built-in; we make it an explicit option such that it shows in cmake-gui
option( BUILD_SHARED_LIBS "Build rocBLAS as a shared library" ON )

include( clients/cmake/build-options.cmake )

# force library install path to lib (CentOS 7 defaults to lib64)
set(CMAKE_INSTALL_LIBDIR "lib" CACHE INTERNAL "Installation directory for libraries" FORCE)

if( BUILD_WITH_TENSILE )
  set( Tensile_LOGIC "asm_full" CACHE STRING "Tensile to use which logic?")

  option( Tensile_MERGE_FILES "Tensile to merge kernels and solutions files?" ON )
  option( Tensile_SHORT_FILENAMES "Tensile to use short file names? Use if compiler complains they're too long." OFF )
  option( Tensile_PRINT_DEBUG "Tensile to print runtime debug info?" OFF )

  set( Tensile_TEST_LOCAL_PATH "" CACHE PATH "Use local Tensile directory instead of fetching a GitHub branch" )
  set( CMAKE_INSTALL_PREFIX "/opt/rocm" CACHE PATH "Install path prefix, prepended onto install directories" )
  set_property( CACHE Tensile_LOGIC PROPERTY STRINGS asm_full asm_lite hip_lite other )

  include(virtualenv)

  if (Tensile_TEST_LOCAL_PATH)
    virtualenv_install(${Tensile_TEST_LOCAL_PATH})
    message (STATUS "using local Tensile from ${Tensile_TEST_LOCAL_PATH}, copied to ${Tensile_ROOT}")
  else()
    # Use the virtual-env setup and download package from specified repot:
    set( tensile_fork "ROCmSoftwarePlatform" CACHE STRING "Tensile fork to use" )
    set( tensile_tag "develop-rocm20" CACHE STRING "Tensile tag to download" )
    virtualenv_install("git+https://github.com/ROCmSoftwarePlatform/Tensile.git@${tensile_tag}")
    message (STATUS "using GIT Tensile fork=${tensile_fork} from branch=${tensile_tag}")
  endif()
  list(APPEND CMAKE_PREFIX_PATH ${VIRTUALENV_HOME_DIR})
  set( Tensile_ROOT "${VIRTUALENV_HOME_DIR}/lib/python2.7/site-packages/" CACHE STRING "Local path of Tensile" )
  set( Tensile_TensileConfig ${VIRTUALENV_HOME_DIR}/cmake/TensileConfig.cmake)

endif()

# Find HCC/HIP dependencies
if( CMAKE_CXX_COMPILER MATCHES ".*/hcc$" )
  find_package( hcc REQUIRED CONFIG PATHS /opt/rocm )
  find_package( hip REQUIRED CONFIG PATHS /opt/rocm )
endif( )

# CMake list of machine targets
set( AMDGPU_TARGETS gfx803;gfx900;gfx906 CACHE STRING "List of specific machine types for library to target" )

add_subdirectory( library )

# Build clients of the library
if( BUILD_CLIENTS_SAMPLES OR BUILD_CLIENTS_TESTS OR BUILD_CLIENTS_BENCHMARKS )
  add_subdirectory( clients )
endif( )<|MERGE_RESOLUTION|>--- conflicted
+++ resolved
@@ -128,10 +128,7 @@
 include( ROCMPackageConfigHelpers )
 include( ROCMInstallSymlinks )
 
-<<<<<<< HEAD
-rocm_setup_version( VERSION 0.15.3.5 PARSE_VERSION )
-=======
-set ( VERSION_STRING "0.15.3." )
+set ( VERSION_STRING "2.0.0." )
 # Check if BUILD_NUMBER is defined in a Jenkins envirnment
 if ($ENV{BUILD_NUMBER} )
   string(CONCAT BUILD_VERSION ${VERSION_STRING} $ENV{BUILD_NUMBER}) 
@@ -143,7 +140,6 @@
 # Get the git tag version
 include ( cmake/version.cmake )
 rocm_get_git_commit_id ( rocblas_VERSION_COMMIT_ID )
->>>>>>> 8f283e44
 
 # Append our library helper cmake path and the cmake path for hip (for convenience)
 # Users may override HIP path by specifying their own in CMAKE_MODULE_PATH
