# ########################################################################
# Copyright 2016 Advanced Micro Devices, Inc.
# ########################################################################

# The ROCm platform requires Ubuntu 16.04 or Fedora 24, which has cmake 3.5
cmake_minimum_required( VERSION 3.5 )

# Consider removing this in the future
# This should appear before the project command, because it does not use FORCE
if( WIN32 )
  set( CMAKE_INSTALL_PREFIX "${PROJECT_BINARY_DIR}/package" CACHE PATH "Install path prefix, prepended onto install directories" )
else( )
  set( CMAKE_INSTALL_PREFIX "/opt/rocm" CACHE PATH "Install path prefix, prepended onto install directories" )
endif( )

# This has to be initialized before the project() command appears
# Set the default of CMAKE_BUILD_TYPE to be release, unless user specifies with -D.  MSVC_IDE does not use CMAKE_BUILD_TYPE
if( NOT DEFINED CMAKE_CONFIGURATION_TYPES AND NOT DEFINED CMAKE_BUILD_TYPE )
  set( CMAKE_BUILD_TYPE Release CACHE STRING "Choose the type of build, options are: None Debug Release RelWithDebInfo MinSizeRel." )
endif()

# Honor per-config flags in try_compile() source-file signature. cmake v3.7 and up
if( POLICY CMP0066 )
  cmake_policy( SET CMP0066 NEW )
endif( )

if ( NOT DEFINED CMAKE_Fortran_COMPILER AND NOT DEFINED ENV{FC} )
  set( CMAKE_Fortran_COMPILER  "gfortran" )
endif()

project( rocblas LANGUAGES CXX )

# ########################################################################
# NOTE:  CUDA compiling path
# ########################################################################
# I have tried compiling rocBLAS library source with multiple methods,
# and ended up using the approach where we set the CXX compiler to hipcc.
# I didn't like using the HIP_ADD_LIBRARY or CUDA_ADD_LIBRARY approaches,
# for the reasons I list here.
# 1.  Adding header include directories is through HIP_INCLUDE_DIRECTORIES(), which
# is global to a directory and affects all targets
# 2.  You must add HIP_SOURCE_PROPERTY_FORMAT OBJ properties to .cpp files
# to get HIP_ADD_LIBRARY to recognize the file
# 3.  HIP_ADD_LIBRARY invokes a call to add_custom_command() to compile files,
# and rocBLAS does the same.  The order in which custom commands execute is
# undefined, and sometimes a file is attempted to be compiled before it has
# been generated.  The fix for this is to create 'PHONY' targets, which I
# don't desire.

# Using hipcc allows us to avoid the above problems, with two primary costs:
# 1.  The cmake logic to detect compiler features fails with nvcc backend
# 2.  Upfront cost to figure out all the strange compiler/linker flags I define
# below.

# Hopefully, cost #2 is already paid.  All in all, I want to get rid of the
# need for hipcc, and hope that at some point of time in the future we
# can use the export config files from hip & hcc for both ROCm & nvcc backends.
# ########################################################################

# ########################################################################
# Main
# ########################################################################

if( CMAKE_CXX_COMPILER MATCHES ".*/hipcc$" )
  # For now, we assume hipcc compiler means to compile for CUDA backend
  message( STATUS "HIPCC compiler detected; CUDA backend selected" )

  set( CMAKE_C_COMPILE_OPTIONS_PIC "-Xcompiler ${CMAKE_C_COMPILE_OPTIONS_PIC}" )
  set( CMAKE_CXX_COMPILE_OPTIONS_PIC "-Xcompiler ${CMAKE_CXX_COMPILE_OPTIONS_PIC}" )
  set( CMAKE_SHARED_LIBRARY_C_FLAGS "-Xlinker ${CMAKE_SHARED_LIBRARY_C_FLAGS}" )
  set( CMAKE_SHARED_LIBRARY_CXX_FLAGS "-Xlinker ${CMAKE_SHARED_LIBRARY_CXX_FLAGS}" )
  set( CMAKE_SHARED_LIBRARY_SONAME_C_FLAG "-Xlinker -soname," )
  set( CMAKE_SHARED_LIBRARY_SONAME_CXX_FLAG "-Xlinker -soname," )
  set( CMAKE_SHARED_LIBRARY_RUNTIME_C_FLAG "-Xlinker -rpath," )
  set( CMAKE_SHARED_LIBRARY_RUNTIME_CXX_FLAG "-Xlinker -rpath," )
  set( CMAKE_EXECUTABLE_RUNTIME_C_FLAG "-Xlinker -rpath," )
  set( CMAKE_EXECUTABLE_RUNTIME_CXX_FLAG "-Xlinker -rpath," )
  set( CMAKE_C_COMPILE_OPTIONS_VISIBILITY "-Xcompiler ${CMAKE_C_COMPILE_OPTIONS_VISIBILITY}" )
  set( CMAKE_CXX_COMPILE_OPTIONS_VISIBILITY "-Xcompiler ${CMAKE_CXX_COMPILE_OPTIONS_VISIBILITY}" )
  set( CMAKE_C_COMPILE_OPTIONS_VISIBILITY_INLINES_HIDDEN "-Xcompiler ${CMAKE_C_COMPILE_OPTIONS_VISIBILITY_INLINES_HIDDEN}" )
  set( CMAKE_CXX_COMPILE_OPTIONS_VISIBILITY_INLINES_HIDDEN "-Xcompiler ${CMAKE_CXX_COMPILE_OPTIONS_VISIBILITY_INLINES_HIDDEN}" )
elseif( CMAKE_CXX_COMPILER MATCHES ".*/hcc$" )
  message( STATUS "HCC compiler set; ROCm backend selected [ CXX=/opt/rocm/bin/hcc cmake ... ]" )
endif( )

set( CMAKE_CXX_FLAGS "${CMAKE_CXX_FLAGS} -Wno-deprecated-declarations" )

# This finds the rocm-cmake project, and installs it if not found
# rocm-cmake contains common cmake code for rocm projects to help setup and install
set( PROJECT_EXTERN_DIR ${CMAKE_CURRENT_BINARY_DIR}/extern )
find_package( ROCM CONFIG QUIET PATHS /opt/rocm )
if( NOT ROCM_FOUND )
  set( rocm_cmake_tag "master" CACHE STRING "rocm-cmake tag to download" )
  file( DOWNLOAD https://github.com/RadeonOpenCompute/rocm-cmake/archive/${rocm_cmake_tag}.zip
      ${PROJECT_EXTERN_DIR}/rocm-cmake-${rocm_cmake_tag}.zip STATUS status LOG log)

  list(GET status 0 status_code)
  list(GET status 1 status_string)

  if(NOT status_code EQUAL 0)
    message(FATAL_ERROR "error: downloading
    'https://github.com/RadeonOpenCompute/rocm-cmake/archive/${rocm_cmake_tag}.zip' failed
    status_code: ${status_code}
    status_string: ${status_string}
    log: ${log}
    ")
  endif()

  message(STATUS "downloading... done")

  execute_process( COMMAND ${CMAKE_COMMAND} -E tar xzvf ${PROJECT_EXTERN_DIR}/rocm-cmake-${rocm_cmake_tag}.zip
    WORKING_DIRECTORY ${PROJECT_EXTERN_DIR} )

  find_package( ROCM REQUIRED CONFIG PATHS ${PROJECT_EXTERN_DIR}/rocm-cmake-${rocm_cmake_tag} )
endif( )

include( ROCMSetupVersion )
include( ROCMCreatePackage )
include( ROCMInstallTargets )
include( ROCMPackageConfigHelpers )
include( ROCMInstallSymlinks )

<<<<<<< HEAD
rocm_setup_version( VERSION 0.14.2.2 NO_GIT_TAG_VERSION )
=======
rocm_setup_version( VERSION 0.15.1.0 NO_GIT_TAG_VERSION )
>>>>>>> 90d52d22

# Append our library helper cmake path and the cmake path for hip (for convenience)
# Users may override HIP path by specifying their own in CMAKE_MODULE_PATH
list( APPEND CMAKE_MODULE_PATH ${CMAKE_CURRENT_SOURCE_DIR}/cmake )

# NOTE:  workaround until hcc & hip cmake modules fixes symlink logic in their config files; remove when fixed
list( APPEND CMAKE_PREFIX_PATH /opt/rocm/hcc /opt/rocm/hip )

option( BUILD_VERBOSE "Output additional build information" OFF )

# BUILD_SHARED_LIBS is a cmake built-in; we make it an explicit option such that it shows in cmake-gui
option( BUILD_SHARED_LIBS "Build rocBLAS as a shared library" ON )

include( clients/cmake/build-options.cmake )

# force library install path to lib (CentOS 7 defaults to lib64)
set(CMAKE_INSTALL_LIBDIR "lib" CACHE INTERNAL "Installation directory for libraries" FORCE)

if( BUILD_WITH_TENSILE )
  set( Tensile_LOGIC "asm_full" CACHE STRING "Tensile to use which logic?")

  option( Tensile_MERGE_FILES "Tensile to merge kernels and solutions files?" ON )
  option( Tensile_SHORT_FILENAMES "Tensile to use short file names? Use if compiler complains they're too long." OFF )
  option( Tensile_PRINT_DEBUG "Tensile to print runtime debug info?" OFF )

  set( Tensile_TEST_LOCAL_PATH "" CACHE PATH "Use local Tensile directory instead of fetching a GitHub branch" )
  set( CMAKE_INSTALL_PREFIX "/opt/rocm" CACHE PATH "Install path prefix, prepended onto install directories" )
  set_property( CACHE Tensile_LOGIC PROPERTY STRINGS asm_full asm_lite hip_lite other )

  include(virtualenv)

  if (Tensile_TEST_LOCAL_PATH)
    virtualenv_install(${Tensile_TEST_LOCAL_PATH})
    message (STATUS "using local Tensile from ${Tensile_TEST_LOCAL_PATH}, copied to ${Tensile_ROOT}")
  else()
    # Use the virtual-env setup and download package from specified repot:
    set( tensile_fork "ROCmSoftwarePlatform" CACHE STRING "Tensile fork to use" )
<<<<<<< HEAD
    set( tensile_tag "develop-gfx9" CACHE STRING "Tensile tag to download" )
=======
    set( tensile_tag "develop" CACHE STRING "Tensile tag to download" )
>>>>>>> 90d52d22
    virtualenv_install("git+https://github.com/ROCmSoftwarePlatform/Tensile.git@${tensile_tag}")
    message (STATUS "using GIT Tensile fork=${tensile_fork} from branch=${tensile_tag}")
  endif()
  list(APPEND CMAKE_PREFIX_PATH ${VIRTUALENV_HOME_DIR})
  set( Tensile_ROOT "${VIRTUALENV_HOME_DIR}/lib/python2.7/site-packages/" CACHE STRING "Local path of Tensile" )
  set( Tensile_TensileConfig ${VIRTUALENV_HOME_DIR}/cmake/TensileConfig.cmake)

endif()

# Find HCC/HIP dependencies
if( CMAKE_CXX_COMPILER MATCHES ".*/hcc$" )
  find_package( hcc REQUIRED CONFIG PATHS /opt/rocm )
  find_package( hip REQUIRED CONFIG PATHS /opt/rocm )
endif( )

# CMake list of machine targets
set( AMDGPU_TARGETS gfx803;gfx900;gfx906 CACHE STRING "List of specific machine types for library to target" )

add_subdirectory( library )

# Build clients of the library
if( BUILD_CLIENTS_SAMPLES OR BUILD_CLIENTS_TESTS OR BUILD_CLIENTS_BENCHMARKS )
  add_subdirectory( clients )
endif( )<|MERGE_RESOLUTION|>--- conflicted
+++ resolved
@@ -120,11 +120,7 @@
 include( ROCMPackageConfigHelpers )
 include( ROCMInstallSymlinks )
 
-<<<<<<< HEAD
-rocm_setup_version( VERSION 0.14.2.2 NO_GIT_TAG_VERSION )
-=======
-rocm_setup_version( VERSION 0.15.1.0 NO_GIT_TAG_VERSION )
->>>>>>> 90d52d22
+rocm_setup_version( VERSION 0.14.2.3 NO_GIT_TAG_VERSION )
 
 # Append our library helper cmake path and the cmake path for hip (for convenience)
 # Users may override HIP path by specifying their own in CMAKE_MODULE_PATH
@@ -162,11 +158,7 @@
   else()
     # Use the virtual-env setup and download package from specified repot:
     set( tensile_fork "ROCmSoftwarePlatform" CACHE STRING "Tensile fork to use" )
-<<<<<<< HEAD
     set( tensile_tag "develop-gfx9" CACHE STRING "Tensile tag to download" )
-=======
-    set( tensile_tag "develop" CACHE STRING "Tensile tag to download" )
->>>>>>> 90d52d22
     virtualenv_install("git+https://github.com/ROCmSoftwarePlatform/Tensile.git@${tensile_tag}")
     message (STATUS "using GIT Tensile fork=${tensile_fork} from branch=${tensile_tag}")
   endif()
