# ########################################################################
# Copyright 2016-2020 Advanced Micro Devices, Inc.
# ########################################################################

# The ROCm platform requires Ubuntu 16.04 or Fedora 24, which has cmake 3.5
cmake_minimum_required( VERSION 3.8 )

# We use C++14 features, this will add compile option: -std=c++14
set( CMAKE_CXX_STANDARD 14 )
# Without this line, it will add -std=gnu++14 instead, which has some issues.
set( CMAKE_CXX_EXTENSIONS OFF )

# This has to be initialized before the project() command appears
# Set the default of CMAKE_BUILD_TYPE to be release, unless user specifies with -D.  MSVC_IDE does not use CMAKE_BUILD_TYPE
if( NOT DEFINED CMAKE_CONFIGURATION_TYPES AND NOT DEFINED CMAKE_BUILD_TYPE )
  set( CMAKE_BUILD_TYPE Release CACHE STRING "Choose the type of build, options are: None Debug Release RelWithDebInfo MinSizeRel." )
endif()

add_compile_options( -Wno-unused-command-line-argument )

unset(ENV{ROCM_BUILD_ID})
project( rocblas LANGUAGES CXX )

set(THREADS_PREFER_PTHREAD_FLAG ON)
find_package(Threads REQUIRED)

# ########################################################################
# NOTE:  CUDA compiling path
# ########################################################################
# I have tried compiling rocBLAS library source with multiple methods,
# and ended up using the approach where we set the CXX compiler to hipcc.
# I didn't like using the HIP_ADD_LIBRARY or CUDA_ADD_LIBRARY approaches,
# for the reasons I list here.
# 1.  Adding header include directories is through HIP_INCLUDE_DIRECTORIES(), which
# is global to a directory and affects all targets
# 2.  You must add HIP_SOURCE_PROPERTY_FORMAT OBJ properties to .cpp files
# to get HIP_ADD_LIBRARY to recognize the file
# 3.  HIP_ADD_LIBRARY invokes a call to add_custom_command() to compile files,
# and rocBLAS does the same.  The order in which custom commands execute is
# undefined, and sometimes a file is attempted to be compiled before it has
# been generated.  The fix for this is to create 'PHONY' targets, which I
# don't desire.

# Using hipcc allows us to avoid the above problems, with two primary costs:
# 1.  The cmake logic to detect compiler features fails with nvcc backend
# 2.  Upfront cost to figure out all the strange compiler/linker flags I define
# below.

# Hopefully, cost #2 is already paid.  All in all, I want to get rid of the
# need for hipcc, and hope that at some point of time in the future we
# can use the export config files from hip for both ROCm & nvcc backends.
# ########################################################################

# ########################################################################
# Main
# ########################################################################

if( CMAKE_CXX_COMPILER MATCHES ".*/hipcc$" )
  # Determine if CXX Compiler is hip-clang or nvcc
  execute_process(COMMAND ${CMAKE_CXX_COMPILER} "--version" OUTPUT_VARIABLE CXX_OUTPUT
                  OUTPUT_STRIP_TRAILING_WHITESPACE
                  ERROR_STRIP_TRAILING_WHITESPACE)
  string(REGEX MATCH "[A-Za-z]* ?clang version" TMP_CXX_VERSION ${CXX_OUTPUT})
  string(REGEX MATCH "[A-Za-z]+" CXX_VERSION_STRING ${TMP_CXX_VERSION})
endif()

if( CXX_VERSION_STRING MATCHES "clang" )
  message( STATUS "Use hip-clang to build for amdgpu backend" )
# set ( CMAKE_CXX_FLAGS "${CMAKE_CXX_FLAGS} -Xclang -fallow-half-arguments-and-returns" )
  set ( CMAKE_CXX_FLAGS "${CMAKE_CXX_FLAGS} -D__HIP_HCC_COMPAT_MODE__=1" )
elseif( CXX_VERSION_STRING MATCHES "nvcc" )
  message( STATUS "HIPCC nvcc compiler detected; CUDA backend selected" )

  set( CMAKE_C_COMPILE_OPTIONS_PIC "-Xcompiler ${CMAKE_C_COMPILE_OPTIONS_PIC}" )
  set( CMAKE_CXX_COMPILE_OPTIONS_PIC "-Xcompiler ${CMAKE_CXX_COMPILE_OPTIONS_PIC}" )
  set( CMAKE_SHARED_LIBRARY_C_FLAGS "-Xlinker ${CMAKE_SHARED_LIBRARY_C_FLAGS}" )
  set( CMAKE_SHARED_LIBRARY_CXX_FLAGS "-Xlinker ${CMAKE_SHARED_LIBRARY_CXX_FLAGS}" )
  set( CMAKE_SHARED_LIBRARY_SONAME_C_FLAG "-Xlinker -soname," )
  set( CMAKE_SHARED_LIBRARY_SONAME_CXX_FLAG "-Xlinker -soname," )
  set( CMAKE_SHARED_LIBRARY_RUNTIME_C_FLAG "-Xlinker -rpath," )
  set( CMAKE_SHARED_LIBRARY_RUNTIME_CXX_FLAG "-Xlinker -rpath," )
  set( CMAKE_EXECUTABLE_RUNTIME_C_FLAG "-Xlinker -rpath," )
  set( CMAKE_EXECUTABLE_RUNTIME_CXX_FLAG "-Xlinker -rpath," )
  set( CMAKE_C_COMPILE_OPTIONS_VISIBILITY "-Xcompiler ${CMAKE_C_COMPILE_OPTIONS_VISIBILITY}" )
  set( CMAKE_CXX_COMPILE_OPTIONS_VISIBILITY "-Xcompiler ${CMAKE_CXX_COMPILE_OPTIONS_VISIBILITY}" )
  set( CMAKE_C_COMPILE_OPTIONS_VISIBILITY_INLINES_HIDDEN "-Xcompiler ${CMAKE_C_COMPILE_OPTIONS_VISIBILITY_INLINES_HIDDEN}" )
  set( CMAKE_CXX_COMPILE_OPTIONS_VISIBILITY_INLINES_HIDDEN "-Xcompiler ${CMAKE_CXX_COMPILE_OPTIONS_VISIBILITY_INLINES_HIDDEN}" )
elseif( CMAKE_CXX_COMPILER MATCHES ".*/hcc$" )
  message( STATUS "ERROR: HCC compiler is no longer supported!" )
endif( )

# This finds the rocm-cmake project, and installs it if not found
# rocm-cmake contains common cmake code for rocm projects to help setup and install
set( PROJECT_EXTERN_DIR ${CMAKE_CURRENT_BINARY_DIR}/extern )
find_package( ROCM CONFIG QUIET PATHS ${ROCM_PATH} /opt/rocm )
if( NOT ROCM_FOUND )
  set( rocm_cmake_tag "master" CACHE STRING "rocm-cmake tag to download" )
  file( DOWNLOAD https://github.com/RadeonOpenCompute/rocm-cmake/archive/${rocm_cmake_tag}.zip
      ${PROJECT_EXTERN_DIR}/rocm-cmake-${rocm_cmake_tag}.zip STATUS status LOG log)

  list(GET status 0 status_code)
  list(GET status 1 status_string)

  if(NOT status_code EQUAL 0)
    message(FATAL_ERROR "error: downloading
    'https://github.com/RadeonOpenCompute/rocm-cmake/archive/${rocm_cmake_tag}.zip' failed
    status_code: ${status_code}
    status_string: ${status_string}
    log: ${log}
    ")
  endif()

  message(STATUS "downloading... done")

  execute_process( COMMAND ${CMAKE_COMMAND} -E tar xzvf ${PROJECT_EXTERN_DIR}/rocm-cmake-${rocm_cmake_tag}.zip
    WORKING_DIRECTORY ${PROJECT_EXTERN_DIR} )

  find_package( ROCM REQUIRED CONFIG PATHS ${PROJECT_EXTERN_DIR}/rocm-cmake-${rocm_cmake_tag} )
endif( )

include( ROCMSetupVersion )
include( ROCMCreatePackage )
include( ROCMInstallTargets )
include( ROCMPackageConfigHelpers )
include( ROCMInstallSymlinks )

include (cmake/os-detection.cmake)
get_os_id(OS_ID)
message (STATUS "OS detected is ${OS_ID}")

# Versioning via rocm-cmake
set ( VERSION_STRING "2.35.0" )
rocm_setup_version( VERSION ${VERSION_STRING} )

# Append our library helper cmake path and the cmake path for hip (for convenience)
# Users may override HIP path by specifying their own in CMAKE_MODULE_PATH
list( APPEND CMAKE_MODULE_PATH ${CMAKE_CURRENT_SOURCE_DIR}/cmake )

# NOTE:  workaround until llvm & hip cmake modules fixes symlink logic in their config files; remove when fixed
list( APPEND CMAKE_PREFIX_PATH ${ROCM_PATH}/llvm ${ROCM_PATH}/hip /opt/rocm/llvm /opt/rocm/hip )

option( BUILD_VERBOSE "Output additional build information" OFF )

# BUILD_SHARED_LIBS is a cmake built-in; we make it an explicit option such that it shows in cmake-gui
option( BUILD_SHARED_LIBS "Build rocBLAS as a shared library" ON )

option( BUILD_TESTING "Build tests for rocBLAS" ON )

include( clients/cmake/build-options.cmake )

# force library install path to lib (CentOS 7 defaults to lib64)
set(CMAKE_INSTALL_LIBDIR "lib" CACHE INTERNAL "Installation directory for libraries" FORCE)


set( Tensile_ARCHITECTURE "all" CACHE STRING "Tensile to use which architecture?")
<<<<<<< HEAD
set_property( CACHE Tensile_ARCHITECTURE PROPERTY STRINGS all gfx803 gfx900 gfx906:xnack- gfx908:xnack- gfx1030)
=======
set_property( CACHE Tensile_ARCHITECTURE PROPERTY STRINGS all gfx803 gfx900 gfx906:xnack- gfx908:xnack-)
>>>>>>> 9af733d6
# -DTensile_ARCHITECTURE= set by install.sh for builds with and without tensile

# gpu architectures to build for
if (Tensile_ARCHITECTURE)
  if( Tensile_ARCHITECTURE STREQUAL "all" )
<<<<<<< HEAD
    set( gpus "gfx803;gfx900;gfx906:xnack-;gfx908:xnack-;gfx1030")
=======
    set( gpus "gfx803;gfx900;gfx906:xnack-;gfx908:xnack-")
>>>>>>> 9af733d6
  else()
    set( gpus ${Tensile_ARCHITECTURE})
  endif()
  # match tensile if architecture is set
  set( ROCBLAS_GPUS ${gpus} )
  # must FORCE set this AMDGPU_TARGETS before any find_package( hip ...), via tensile or in this file
  # to override CACHE var and set cuda-gpu-arch flags via hip-config.cmake hip::device dependency
  set( AMDGPU_TARGETS "${ROCBLAS_GPUS}" CACHE STRING "AMD GPU targets to compile for" FORCE )
endif()

option( BUILD_WITH_TENSILE_HOST "Use the new tensile client for gemm?" ON )

if( BUILD_WITH_TENSILE )
  set( Tensile_LOGIC "asm_full" CACHE STRING "Tensile to use which logic?")
  set( Tensile_CODE_OBJECT_VERSION "V2" CACHE STRING "Tensile code_object_version")
  set( Tensile_COMPILER "hipcc" CACHE STRING "Tensile compiler")
  set( Tensile_LIBRARY_FORMAT "msgpack" CACHE STRING "Tensile library format")

  option( Tensile_MERGE_FILES "Tensile to merge kernels and solutions files?" ON )
  option( Tensile_SHORT_FILENAMES "Tensile to use short file names? Use if compiler complains they're too long." OFF )
  option( Tensile_PRINT_DEBUG "Tensile to print runtime debug info?" OFF )

  set( Tensile_TEST_LOCAL_PATH "" CACHE PATH "Use local Tensile directory instead of fetching a GitHub branch" )

  set_property( CACHE Tensile_LOGIC PROPERTY STRINGS asm_full asm_lite asm_miopen hip_lite other )
  set_property( CACHE Tensile_CODE_OBJECT_VERSION PROPERTY STRINGS V2 V3 )
  set_property( CACHE Tensile_COMPILER PROPERTY STRINGS hcc hipcc)
  set_property( CACHE Tensile_LIBRARY_FORMAT PROPERTY STRINGS msgpack yaml)

  if(Tensile_LIBRARY_FORMAT MATCHES "yaml")
    option(TENSILE_USE_LLVM      "Use LLVM for parsing config files." ON)
    option(TENSILE_USE_MSGPACK   "Use msgpack for parsing config files." OFF)
  else()
    option(TENSILE_USE_LLVM      "Use LLVM for parsing config files." OFF)
    option(TENSILE_USE_MSGPACK   "Use msgpack for parsing config files." ON)
  endif()

  include(virtualenv)
  if (Tensile_TEST_LOCAL_PATH)
    virtualenv_install(${Tensile_TEST_LOCAL_PATH})
    message (STATUS "using local Tensile from ${Tensile_TEST_LOCAL_PATH}, copied to ${Tensile_ROOT}")
  else()
    # Use the virtual-env setup and download package from specified repot:
    set( tensile_fork "ROCmSoftwarePlatform" CACHE STRING "Tensile fork to use" )
    file (STRINGS "tensile_tag.txt" read_tensile_tag)
    set( tensile_tag ${read_tensile_tag} CACHE STRING "Tensile tag to download" )
    virtualenv_install("git+https://github.com/${tensile_fork}/Tensile.git@${tensile_tag}")
    message (STATUS "using GIT Tensile fork=${tensile_fork} from branch=${tensile_tag}")
  endif()
  message(STATUS "Adding ${VIRTUALENV_HOME_DIR} to CMAKE_PREFIX_PATH")
  list(APPEND CMAKE_PREFIX_PATH ${VIRTUALENV_HOME_DIR})
  if (TENSILE_VERSION)
    find_package(Tensile ${TENSILE_VERSION} EXACT REQUIRED HIP LLVM OpenMP PATHS "${INSTALLED_TENSILE_PATH}")
  else()
    find_package(Tensile 4.25.0 EXACT REQUIRED HIP LLVM OpenMP PATHS "${INSTALLED_TENSILE_PATH}")
  endif()
endif()

# Find HIP dependencies
if( CMAKE_CXX_COMPILER MATCHES ".*/hipcc$" )
  find_package( hip REQUIRED CONFIG PATHS ${ROCM_PATH} /opt/rocm )
endif( )

message(STATUS "Using AMDGPU_TARGETS: " ${AMDGPU_TARGETS})

# setup rocblas defines used for both the library and clients
if( BUILD_WITH_TENSILE )
    list(APPEND TENSILE_DEFINES BUILD_WITH_TENSILE=1)
    if ( BUILD_WITH_TENSILE_HOST )
        list(APPEND TENSILE_DEFINES USE_TENSILE_HOST)
    endif()
else()
    list(APPEND TENSILE_DEFINES BUILD_WITH_TENSILE=0)
endif()

add_subdirectory( library )

# Build clients of the library
if( BUILD_CLIENTS_SAMPLES OR BUILD_CLIENTS_TESTS OR BUILD_CLIENTS_BENCHMARKS )
  add_subdirectory( clients )
endif( )<|MERGE_RESOLUTION|>--- conflicted
+++ resolved
@@ -153,21 +153,13 @@
 
 
 set( Tensile_ARCHITECTURE "all" CACHE STRING "Tensile to use which architecture?")
-<<<<<<< HEAD
 set_property( CACHE Tensile_ARCHITECTURE PROPERTY STRINGS all gfx803 gfx900 gfx906:xnack- gfx908:xnack- gfx1030)
-=======
-set_property( CACHE Tensile_ARCHITECTURE PROPERTY STRINGS all gfx803 gfx900 gfx906:xnack- gfx908:xnack-)
->>>>>>> 9af733d6
 # -DTensile_ARCHITECTURE= set by install.sh for builds with and without tensile
 
 # gpu architectures to build for
 if (Tensile_ARCHITECTURE)
   if( Tensile_ARCHITECTURE STREQUAL "all" )
-<<<<<<< HEAD
     set( gpus "gfx803;gfx900;gfx906:xnack-;gfx908:xnack-;gfx1030")
-=======
-    set( gpus "gfx803;gfx900;gfx906:xnack-;gfx908:xnack-")
->>>>>>> 9af733d6
   else()
     set( gpus ${Tensile_ARCHITECTURE})
   endif()
