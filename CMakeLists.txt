# ########################################################################
# Copyright 2016-2021 Advanced Micro Devices, Inc.
# ########################################################################

cmake_minimum_required( VERSION 3.16.8 )

# We use C++14 features, this will add compile option: -std=c++14
set( CMAKE_CXX_STANDARD 14 )
# Without this line, it will add -std=gnu++14 instead, which has some issues.
set( CMAKE_CXX_EXTENSIONS OFF )

# This has to be initialized before the project() command appears
# Set the default of CMAKE_BUILD_TYPE to be release, unless user specifies with -D.  MSVC_IDE does not use CMAKE_BUILD_TYPE
if( NOT DEFINED CMAKE_CONFIGURATION_TYPES AND NOT DEFINED CMAKE_BUILD_TYPE )
  set( CMAKE_BUILD_TYPE Release CACHE STRING "Choose the type of build, options are: None Debug Release RelWithDebInfo MinSizeRel." )
endif()

add_compile_options( -Wno-unused-command-line-argument )

unset(ENV{ROCM_BUILD_ID})
project( rocblas LANGUAGES CXX )

set(THREADS_PREFER_PTHREAD_FLAG ON)
find_package(Threads REQUIRED)

# ########################################################################
# NOTE:  CUDA compiling path
# ########################################################################
# I have tried compiling rocBLAS library source with multiple methods,
# and ended up using the approach where we set the CXX compiler to hipcc.
# I didn't like using the HIP_ADD_LIBRARY or CUDA_ADD_LIBRARY approaches,
# for the reasons I list here.
# 1.  Adding header include directories is through HIP_INCLUDE_DIRECTORIES(), which
# is global to a directory and affects all targets
# 2.  You must add HIP_SOURCE_PROPERTY_FORMAT OBJ properties to .cpp files
# to get HIP_ADD_LIBRARY to recognize the file
# 3.  HIP_ADD_LIBRARY invokes a call to add_custom_command() to compile files,
# and rocBLAS does the same.  The order in which custom commands execute is
# undefined, and sometimes a file is attempted to be compiled before it has
# been generated.  The fix for this is to create 'PHONY' targets, which I
# don't desire.

# Using hipcc allows us to avoid the above problems, with two primary costs:
# 1.  The cmake logic to detect compiler features fails with nvcc backend
# 2.  Upfront cost to figure out all the strange compiler/linker flags I define
# below.

# Hopefully, cost #2 is already paid.  All in all, I want to get rid of the
# need for hipcc, and hope that at some point of time in the future we
# can use the export config files from hip for both ROCm & nvcc backends.
# ########################################################################

# ########################################################################
# Main
# ########################################################################

if( CMAKE_CXX_COMPILER MATCHES ".*/hipcc$" )
  # Determine if CXX Compiler is hip-clang or nvcc
  execute_process(COMMAND ${CMAKE_CXX_COMPILER} "--version" OUTPUT_VARIABLE CXX_OUTPUT
                  OUTPUT_STRIP_TRAILING_WHITESPACE
                  ERROR_STRIP_TRAILING_WHITESPACE)
  string(REGEX MATCH "[A-Za-z]* ?clang version" TMP_CXX_VERSION ${CXX_OUTPUT})
  string(REGEX MATCH "[A-Za-z]+" CXX_VERSION_STRING ${TMP_CXX_VERSION})
endif()

if( CXX_VERSION_STRING MATCHES "clang" )
  message( STATUS "Use hip-clang to build for amdgpu backend" )
# set ( CMAKE_CXX_FLAGS "${CMAKE_CXX_FLAGS} -Xclang -fallow-half-arguments-and-returns" )
  set ( CMAKE_CXX_FLAGS "${CMAKE_CXX_FLAGS} -D__HIP_HCC_COMPAT_MODE__=1" )
elseif( CXX_VERSION_STRING MATCHES "nvcc" )
  message( STATUS "HIPCC nvcc compiler detected; CUDA backend selected" )

  set( CMAKE_C_COMPILE_OPTIONS_PIC "-Xcompiler ${CMAKE_C_COMPILE_OPTIONS_PIC}" )
  set( CMAKE_CXX_COMPILE_OPTIONS_PIC "-Xcompiler ${CMAKE_CXX_COMPILE_OPTIONS_PIC}" )
  set( CMAKE_SHARED_LIBRARY_C_FLAGS "-Xlinker ${CMAKE_SHARED_LIBRARY_C_FLAGS}" )
  set( CMAKE_SHARED_LIBRARY_CXX_FLAGS "-Xlinker ${CMAKE_SHARED_LIBRARY_CXX_FLAGS}" )
  set( CMAKE_SHARED_LIBRARY_SONAME_C_FLAG "-Xlinker -soname," )
  set( CMAKE_SHARED_LIBRARY_SONAME_CXX_FLAG "-Xlinker -soname," )
  set( CMAKE_SHARED_LIBRARY_RUNTIME_C_FLAG "-Xlinker -rpath," )
  set( CMAKE_SHARED_LIBRARY_RUNTIME_CXX_FLAG "-Xlinker -rpath," )
  set( CMAKE_EXECUTABLE_RUNTIME_C_FLAG "-Xlinker -rpath," )
  set( CMAKE_EXECUTABLE_RUNTIME_CXX_FLAG "-Xlinker -rpath," )
  set( CMAKE_C_COMPILE_OPTIONS_VISIBILITY "-Xcompiler ${CMAKE_C_COMPILE_OPTIONS_VISIBILITY}" )
  set( CMAKE_CXX_COMPILE_OPTIONS_VISIBILITY "-Xcompiler ${CMAKE_CXX_COMPILE_OPTIONS_VISIBILITY}" )
  set( CMAKE_C_COMPILE_OPTIONS_VISIBILITY_INLINES_HIDDEN "-Xcompiler ${CMAKE_C_COMPILE_OPTIONS_VISIBILITY_INLINES_HIDDEN}" )
  set( CMAKE_CXX_COMPILE_OPTIONS_VISIBILITY_INLINES_HIDDEN "-Xcompiler ${CMAKE_CXX_COMPILE_OPTIONS_VISIBILITY_INLINES_HIDDEN}" )
elseif( CMAKE_CXX_COMPILER MATCHES ".*/hcc$" )
  message( STATUS "ERROR: HCC compiler is no longer supported!" )
endif( )

# This finds the rocm-cmake project, and installs it if not found
# rocm-cmake contains common cmake code for rocm projects to help setup and install
set( PROJECT_EXTERN_DIR ${CMAKE_CURRENT_BINARY_DIR}/extern )
find_package( ROCM CONFIG QUIET PATHS ${ROCM_PATH} /opt/rocm )
if( NOT ROCM_FOUND )
  set( rocm_cmake_tag "master" CACHE STRING "rocm-cmake tag to download" )
  file( DOWNLOAD https://github.com/RadeonOpenCompute/rocm-cmake/archive/${rocm_cmake_tag}.zip
      ${PROJECT_EXTERN_DIR}/rocm-cmake-${rocm_cmake_tag}.zip STATUS status LOG log)

  list(GET status 0 status_code)
  list(GET status 1 status_string)

  if(NOT status_code EQUAL 0)
    message(FATAL_ERROR "error: downloading
    'https://github.com/RadeonOpenCompute/rocm-cmake/archive/${rocm_cmake_tag}.zip' failed
    status_code: ${status_code}
    status_string: ${status_string}
    log: ${log}
    ")
  endif()

  message(STATUS "downloading... done")

  execute_process( COMMAND ${CMAKE_COMMAND} -E tar xzvf ${PROJECT_EXTERN_DIR}/rocm-cmake-${rocm_cmake_tag}.zip
    WORKING_DIRECTORY ${PROJECT_EXTERN_DIR} )

  find_package( ROCM REQUIRED CONFIG PATHS ${PROJECT_EXTERN_DIR}/rocm-cmake-${rocm_cmake_tag} )
endif( )

include( ROCMSetupVersion )
include( ROCMCreatePackage )
include( ROCMInstallTargets )
include( ROCMPackageConfigHelpers )
include( ROCMInstallSymlinks )

include (cmake/os-detection.cmake)
get_os_id(OS_ID)
message (STATUS "OS detected is ${OS_ID}")

# Versioning via rocm-cmake
set ( VERSION_STRING "2.37.0" )
rocm_setup_version( VERSION ${VERSION_STRING} )

# Append our library helper cmake path and the cmake path for hip (for convenience)
# Users may override HIP path by specifying their own in CMAKE_MODULE_PATH
list( APPEND CMAKE_MODULE_PATH ${CMAKE_CURRENT_SOURCE_DIR}/cmake )

# NOTE:  workaround until llvm & hip cmake modules fixes symlink logic in their config files; remove when fixed
list( APPEND CMAKE_PREFIX_PATH ${ROCM_PATH}/llvm ${ROCM_PATH}/hip /opt/rocm/llvm /opt/rocm/hip )

option( BUILD_VERBOSE "Output additional build information" OFF )

# BUILD_SHARED_LIBS is a cmake built-in; we make it an explicit option such that it shows in cmake-gui
option( BUILD_SHARED_LIBS "Build rocBLAS as a shared library" ON )

option( BUILD_TESTING "Build tests for rocBLAS" ON )

include( clients/cmake/build-options.cmake )

# force library install path to lib (CentOS 7 defaults to lib64)
set(CMAKE_INSTALL_LIBDIR "lib" CACHE INTERNAL "Installation directory for libraries" FORCE)

<<<<<<< HEAD

set( Tensile_ARCHITECTURE "all" CACHE STRING "Tensile to use which architecture?")
set_property( CACHE Tensile_ARCHITECTURE PROPERTY STRINGS all gfx803 gfx900 gfx906:xnack- gfx908:xnack- gfx1030)
# -DTensile_ARCHITECTURE= set by install.sh for builds with and without tensile

# Detect if target ID syntax if supported for default all AMDGPU_TARGETS list
if(CMAKE_CXX_COMPILER MATCHES ".*/hipcc$" )
  execute_process(COMMAND ${CMAKE_CXX_COMPILER} "--help"
    OUTPUT_VARIABLE CXX_OUTPUT
    OUTPUT_STRIP_TRAILING_WHITESPACE
    ERROR_STRIP_TRAILING_WHITESPACE)
  string(REGEX MATCH ".mcode\-object\-version" TARGET_ID_SUPPORT ${CXX_OUTPUT})
endif()
if(TARGET_ID_SUPPORT)
  set(target_list "gfx803;gfx900;gfx1030;gfx906:xnack-;gfx908:xnack-")
else()
  set(target_list "gfx803;gfx900;gfx906;gfx908;gfx1030")
endif()
set(ALL_TARGETS ${target_list} CACHE STRING "List of specific machine types for library to target")

# gpu architectures to build for
if (Tensile_ARCHITECTURE)
  if( Tensile_ARCHITECTURE STREQUAL "all" )
    set( gpus ${ALL_TARGETS})
=======
if(NOT SKIP_LIBRARY)
  set( Tensile_ARCHITECTURE "all" CACHE STRING "Tensile to use which architecture?")
  set_property( CACHE Tensile_ARCHITECTURE PROPERTY STRINGS all gfx803 gfx900 gfx906:xnack- gfx908:xnack-)
  # -DTensile_ARCHITECTURE= set by install.sh for builds with and without tensile

  # Detect if target ID syntax if supported for default all AMDGPU_TARGETS list
  if(CMAKE_CXX_COMPILER MATCHES ".*/hipcc$" )
    execute_process(COMMAND ${CMAKE_CXX_COMPILER} "--help"
      OUTPUT_VARIABLE CXX_OUTPUT
      OUTPUT_STRIP_TRAILING_WHITESPACE
      ERROR_STRIP_TRAILING_WHITESPACE)
    string(REGEX MATCH ".mcode\-object\-version" TARGET_ID_SUPPORT ${CXX_OUTPUT})
  endif()
  if(TARGET_ID_SUPPORT)
    set(target_list "gfx803;gfx900;gfx906:xnack-;gfx908:xnack-")
>>>>>>> 72a59738
  else()
    set(target_list "gfx803;gfx900;gfx906;gfx908")
  endif()
  set(ALL_TARGETS ${target_list} CACHE STRING "List of specific machine types for library to target")

  # gpu architectures to build for
  if (Tensile_ARCHITECTURE)
    if( Tensile_ARCHITECTURE STREQUAL "all" )
      set( gpus ${ALL_TARGETS})
    else()
      set( gpus ${Tensile_ARCHITECTURE})
    endif()
    # match tensile if architecture is set
    set( ROCBLAS_GPUS ${gpus} )
    # must FORCE set this AMDGPU_TARGETS before any find_package( hip ...), via tensile or in this file
    # to override CACHE var and set cuda-gpu-arch flags via hip-config.cmake hip::device dependency
    set( AMDGPU_TARGETS "${ROCBLAS_GPUS}" CACHE STRING "AMD GPU targets to compile for" FORCE )
  endif()

  option( BUILD_WITH_TENSILE_HOST "Use the new tensile client for gemm?" ON )

  if( BUILD_WITH_TENSILE )
    set( Tensile_LOGIC "asm_full" CACHE STRING "Tensile to use which logic?")
    set( Tensile_CODE_OBJECT_VERSION "V2" CACHE STRING "Tensile code_object_version")
    set( Tensile_COMPILER "hipcc" CACHE STRING "Tensile compiler")
    set( Tensile_LIBRARY_FORMAT "msgpack" CACHE STRING "Tensile library format")

    option( Tensile_MERGE_FILES "Tensile to merge kernels and solutions files?" ON )
    option( Tensile_SHORT_FILENAMES "Tensile to use short file names? Use if compiler complains they're too long." OFF )
    option( Tensile_PRINT_DEBUG "Tensile to print runtime debug info?" OFF )

    set( Tensile_TEST_LOCAL_PATH "" CACHE PATH "Use local Tensile directory instead of fetching a GitHub branch" )

    set_property( CACHE Tensile_LOGIC PROPERTY STRINGS asm_full asm_lite asm_miopen hip_lite other )
    set_property( CACHE Tensile_CODE_OBJECT_VERSION PROPERTY STRINGS V2 V3 )
    set_property( CACHE Tensile_COMPILER PROPERTY STRINGS hcc hipcc)
    set_property( CACHE Tensile_LIBRARY_FORMAT PROPERTY STRINGS msgpack yaml)

    if(Tensile_LIBRARY_FORMAT MATCHES "yaml")
      option(TENSILE_USE_LLVM      "Use LLVM for parsing config files." ON)
      option(TENSILE_USE_MSGPACK   "Use msgpack for parsing config files." OFF)
    else()
      option(TENSILE_USE_LLVM      "Use LLVM for parsing config files." OFF)
      option(TENSILE_USE_MSGPACK   "Use msgpack for parsing config files." ON)
    endif()

    include(virtualenv)
    if (Tensile_TEST_LOCAL_PATH)
      virtualenv_install(${Tensile_TEST_LOCAL_PATH})
      message (STATUS "using local Tensile from ${Tensile_TEST_LOCAL_PATH}, copied to ${Tensile_ROOT}")
    else()
      # Use the virtual-env setup and download package from specified repot:
      set( tensile_fork "ROCmSoftwarePlatform" CACHE STRING "Tensile fork to use" )
      file (STRINGS "tensile_tag.txt" read_tensile_tag)
      set( tensile_tag ${read_tensile_tag} CACHE STRING "Tensile tag to download" )
      virtualenv_install("git+https://github.com/${tensile_fork}/Tensile.git@${tensile_tag}")
      message (STATUS "using GIT Tensile fork=${tensile_fork} from branch=${tensile_tag}")
    endif()
    message(STATUS "Adding ${VIRTUALENV_HOME_DIR} to CMAKE_PREFIX_PATH")
    list(APPEND CMAKE_PREFIX_PATH ${VIRTUALENV_HOME_DIR})
    if (TENSILE_VERSION)
      find_package(Tensile ${TENSILE_VERSION} EXACT REQUIRED HIP LLVM OpenMP PATHS "${INSTALLED_TENSILE_PATH}")
    else()
      find_package(Tensile 4.26.0 EXACT REQUIRED HIP LLVM OpenMP PATHS "${INSTALLED_TENSILE_PATH}")
    endif()
  endif()
endif()

# Find HIP dependencies
if( CMAKE_CXX_COMPILER MATCHES ".*/hipcc$" )
  find_package( hip REQUIRED CONFIG PATHS ${ROCM_PATH} /opt/rocm )
endif( )

message(STATUS "Using AMDGPU_TARGETS: ${AMDGPU_TARGETS}")

# setup rocblas defines used for both the library and clients
if( BUILD_WITH_TENSILE )
    list(APPEND TENSILE_DEFINES BUILD_WITH_TENSILE=1)
    if ( BUILD_WITH_TENSILE_HOST )
        list(APPEND TENSILE_DEFINES USE_TENSILE_HOST)
    endif()
else()
    list(APPEND TENSILE_DEFINES BUILD_WITH_TENSILE=0)
endif()

if( NOT SKIP_LIBRARY )
    add_subdirectory( library )
endif()

# Build clients of the library
if( BUILD_CLIENTS_SAMPLES OR BUILD_CLIENTS_TESTS OR BUILD_CLIENTS_BENCHMARKS )
  add_subdirectory( clients )
endif( )<|MERGE_RESOLUTION|>--- conflicted
+++ resolved
@@ -150,35 +150,9 @@
 # force library install path to lib (CentOS 7 defaults to lib64)
 set(CMAKE_INSTALL_LIBDIR "lib" CACHE INTERNAL "Installation directory for libraries" FORCE)
 
-<<<<<<< HEAD
-
-set( Tensile_ARCHITECTURE "all" CACHE STRING "Tensile to use which architecture?")
-set_property( CACHE Tensile_ARCHITECTURE PROPERTY STRINGS all gfx803 gfx900 gfx906:xnack- gfx908:xnack- gfx1030)
-# -DTensile_ARCHITECTURE= set by install.sh for builds with and without tensile
-
-# Detect if target ID syntax if supported for default all AMDGPU_TARGETS list
-if(CMAKE_CXX_COMPILER MATCHES ".*/hipcc$" )
-  execute_process(COMMAND ${CMAKE_CXX_COMPILER} "--help"
-    OUTPUT_VARIABLE CXX_OUTPUT
-    OUTPUT_STRIP_TRAILING_WHITESPACE
-    ERROR_STRIP_TRAILING_WHITESPACE)
-  string(REGEX MATCH ".mcode\-object\-version" TARGET_ID_SUPPORT ${CXX_OUTPUT})
-endif()
-if(TARGET_ID_SUPPORT)
-  set(target_list "gfx803;gfx900;gfx1030;gfx906:xnack-;gfx908:xnack-")
-else()
-  set(target_list "gfx803;gfx900;gfx906;gfx908;gfx1030")
-endif()
-set(ALL_TARGETS ${target_list} CACHE STRING "List of specific machine types for library to target")
-
-# gpu architectures to build for
-if (Tensile_ARCHITECTURE)
-  if( Tensile_ARCHITECTURE STREQUAL "all" )
-    set( gpus ${ALL_TARGETS})
-=======
 if(NOT SKIP_LIBRARY)
   set( Tensile_ARCHITECTURE "all" CACHE STRING "Tensile to use which architecture?")
-  set_property( CACHE Tensile_ARCHITECTURE PROPERTY STRINGS all gfx803 gfx900 gfx906:xnack- gfx908:xnack-)
+  set_property( CACHE Tensile_ARCHITECTURE PROPERTY STRINGS all gfx803 gfx900 gfx906:xnack- gfx908:xnack- gfx1030)
   # -DTensile_ARCHITECTURE= set by install.sh for builds with and without tensile
 
   # Detect if target ID syntax if supported for default all AMDGPU_TARGETS list
@@ -190,10 +164,9 @@
     string(REGEX MATCH ".mcode\-object\-version" TARGET_ID_SUPPORT ${CXX_OUTPUT})
   endif()
   if(TARGET_ID_SUPPORT)
-    set(target_list "gfx803;gfx900;gfx906:xnack-;gfx908:xnack-")
->>>>>>> 72a59738
+    set(target_list "gfx803;gfx900;gfx1030;gfx906:xnack-;gfx908:xnack-")
   else()
-    set(target_list "gfx803;gfx900;gfx906;gfx908")
+    set(target_list "gfx803;gfx900;gfx906;gfx908;gfx1030")
   endif()
   set(ALL_TARGETS ${target_list} CACHE STRING "List of specific machine types for library to target")
 
