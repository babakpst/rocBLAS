#!/usr/bin/env groovy
// This shared library is available at https://github.com/ROCmSoftwarePlatform/rocJENKINS/
@Library('rocJenkins') _

// This is file for internal AMD use.
// If you are interested in running your own Jenkins, please raise a github issue for assistance.

import com.amd.project.*
import com.amd.docker.*

////////////////////////////////////////////////////////////////////////
// Mostly generated from snippet generator 'properties; set job properties'
// Time-based triggers added to execute nightly tests, eg '30 2 * * *' means 2:30 AM
properties([
    pipelineTriggers([cron('0 1 * * *'), [$class: 'PeriodicFolderTrigger', interval: '5m']]),
    buildDiscarder(logRotator(
      artifactDaysToKeepStr: '',
      artifactNumToKeepStr: '',
      daysToKeepStr: '',
      numToKeepStr: '10')),
    disableConcurrentBuilds(),
    [$class: 'CopyArtifactPermissionProperty', projectNames: '*']
   ])

import java.nio.file.Path;

rocBLASCI:
{

    def rocblas = new rocProject('rocBLAS')
    // customize for project
    rocblas.paths.build_command = './install.sh -lasm_ci -c'

    // Define test architectures, optional rocm version argument is available
<<<<<<< HEAD
    def nodes = new dockerNodes(['ubuntu && gfx900', 'centos7 && gfx900', 'centos7 && gfx906', 'sles && gfx906'], rocblas)
=======
    def nodes = new dockerNodes(['ubuntu && gfx900', 'gfx900 && centos7', 'gfx906 && centos7', 'sles && gfx906'], rocblas)
>>>>>>> 45dce729

    boolean formatCheck = true

    def compileCommand =
    {
        platform, project->

        project.paths.construct_build_prefix()

        def command

        if(platform.jenkinsLabel.contains('hip-clang'))
        {
            command = """#!/usr/bin/env bash
                    set -x
                    cd ${project.paths.project_build_prefix}
                    LD_LIBRARY_PATH=/opt/rocm/hcc/lib CXX=/opt/rocm/bin/hipcc ${project.paths.build_command} --hip-clang
                    """
        }
        else if(platform.jenkinsLabel.contains('sles'))
        {
            command = """#!/usr/bin/env bash
                    set -x
                    cd ${project.paths.project_build_prefix}
                    LD_LIBRARY_PATH=/opt/rocm/hcc/lib CXX=/opt/rocm/bin/hipcc sudo ${project.paths.build_command}
                    """
        }

        else
        {
            command = """#!/usr/bin/env bash
                    set -x
                    cd ${project.paths.project_build_prefix}
                    LD_LIBRARY_PATH=/opt/rocm/hcc/lib CXX=/opt/rocm/bin/hcc ${project.paths.build_command}
                    """
        }
        platform.runCommand(this, command)
    }

    def testCommand =
    {
        platform, project->

        def command

        if(platform.jenkinsLabel.contains('centos') || platform.jenkinsLabel.contains('sles'))
        {
            if(auxiliary.isJobStartedByTimer())
            {
                command = """#!/usr/bin/env bash
                        set -x
                        cd ${project.paths.project_build_prefix}/build/release/clients/staging
                        LD_LIBRARY_PATH=/opt/rocm/hcc/lib GTEST_LISTENER=NO_PASS_LINE_IN_LOG sudo ./rocblas-test --gtest_output=xml --gtest_color=yes --gtest_filter=*nightly*-*known_bug* #--gtest_filter=*nightly*
                    """

                platform.runCommand(this, command)
                junit "${project.paths.project_build_prefix}/build/release/clients/staging/*.xml"
            }
            else
            {
                command = """#!/usr/bin/env bash
                        set -x
                        cd ${project.paths.project_build_prefix}/build/release/clients/staging
                        LD_LIBRARY_PATH=/opt/rocm/hcc/lib ./example-sscal
                        LD_LIBRARY_PATH=/opt/rocm/hcc/lib GTEST_LISTENER=NO_PASS_LINE_IN_LOG sudo ./rocblas-test --gtest_output=xml --gtest_color=yes  --gtest_filter=*quick*:*pre_checkin*-*known_bug* #--gtest_filter=*checkin*
                    """

                platform.runCommand(this, command)
                junit "${project.paths.project_build_prefix}/build/release/clients/staging/*.xml"
            }
        }
        else
        {
            if(auxiliary.isJobStartedByTimer())
            {
                command = """#!/usr/bin/env bash
                        set -x
                        cd ${project.paths.project_build_prefix}/build/release/clients/staging
                        LD_LIBRARY_PATH=/opt/rocm/hcc/lib GTEST_LISTENER=NO_PASS_LINE_IN_LOG ./rocblas-test --gtest_output=xml --gtest_color=yes --gtest_filter=*nightly*-*known_bug* #--gtest_filter=*nightly*
                    """

                platform.runCommand(this, command)
                junit "${project.paths.project_build_prefix}/build/release/clients/staging/*.xml"
            }
            else
            {
                command = """#!/usr/bin/env bash
                        set -x
                        cd ${project.paths.project_build_prefix}/build/release/clients/staging
                        LD_LIBRARY_PATH=/opt/rocm/hcc/lib ./example-sscal
                        LD_LIBRARY_PATH=/opt/rocm/hcc/lib GTEST_LISTENER=NO_PASS_LINE_IN_LOG ./rocblas-test --gtest_output=xml --gtest_color=yes  --gtest_filter=*quick*:*pre_checkin*-*known_bug* #--gtest_filter=*checkin*
                    """

                platform.runCommand(this, command)
                junit "${project.paths.project_build_prefix}/build/release/clients/staging/*.xml"
            }
        }
    }

    def packageCommand =
    {
        platform, project->

        def command

        if(platform.jenkinsLabel.contains('centos') || platform.jenkinsLabel.contains('sles'))
        {
            command = """
                    set -x
                    cd ${project.paths.project_build_prefix}/build/release
                    make package
                    mkdir -p package
                    mv *.rpm package/
                    rpm -qlp package/*.rpm
                """

            platform.runCommand(this, command)
            platform.archiveArtifacts(this, """${project.paths.project_build_prefix}/build/release/package/*.rpm""")
        }
        else if(platform.jenkinsLabel.contains('hip-clang') || platform.jenkinsLabel.contains('sles'))
        {
            packageCommand = null
        }
        else
        {
            command = """
                    set -x
                    cd ${project.paths.project_build_prefix}/build/release
                    make package
                    make package_clients
                    mkdir -p package
                    mv *.deb package/
                    mv clients/*.deb package/
                """

            platform.runCommand(this, command)
            platform.archiveArtifacts(this, """${project.paths.project_build_prefix}/build/release/package/*.deb""")
        }
    }

    buildProject(rocblas, formatCheck, nodes.dockerArray, compileCommand, testCommand, packageCommand)

}<|MERGE_RESOLUTION|>--- conflicted
+++ resolved
@@ -32,11 +32,7 @@
     rocblas.paths.build_command = './install.sh -lasm_ci -c'
 
     // Define test architectures, optional rocm version argument is available
-<<<<<<< HEAD
     def nodes = new dockerNodes(['ubuntu && gfx900', 'centos7 && gfx900', 'centos7 && gfx906', 'sles && gfx906'], rocblas)
-=======
-    def nodes = new dockerNodes(['ubuntu && gfx900', 'gfx900 && centos7', 'gfx906 && centos7', 'sles && gfx906'], rocblas)
->>>>>>> 45dce729
 
     boolean formatCheck = true
 
