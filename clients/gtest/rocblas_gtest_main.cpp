--- conflicted
+++ resolved
@@ -268,13 +268,8 @@
     int device_count = query_device_property();
     if(device_count <= device_id)
     {
-<<<<<<< HEAD
         rocblas_cerr << "Error: invalid device ID. There may not be such device ID." << std::endl;
-        return -1;
-=======
-        std::cerr << "Error: invalid device ID. There may not be such device ID.\n";
         exit(-1);
->>>>>>> 032cfca9
     }
     set_device(device_id);
 }
@@ -311,13 +306,8 @@
     // Run the tests
     int status = RUN_ALL_TESTS();
 
-<<<<<<< HEAD
-    // failures at end copied for reporting so repeat this info
-    rocblas_cout << "rocBLAS version: " << blas_version << std::endl;
-=======
     // Failures printed at end for reporting so repeat version info
     rocblas_print_version();
->>>>>>> 032cfca9
 
     return status;
 }