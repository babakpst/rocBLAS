--- conflicted
+++ resolved
@@ -186,45 +186,6 @@
     {
         sigaction(sig, &act, nullptr);
     }
-<<<<<<< HEAD
-}
-
-// Lambda wrapper which detects signals and exceptions in an invokable function
-void catch_signals_and_exceptions_as_failures(const std::function<void()>& test)
-{
-    // Save this thread's id, to detect signals in different threads
-    rocblas_test_sighandler_tid = pthread_self();
-
-    // Clear the recursive flag
-    is_recursive.clear();
-
-    // Set up the return point
-    int sig = sigsetjmp(rocblas_sigjmp_buf, false);
-
-    // If this is a return, indicate the signal received
-    if(sig)
-    {
-        rocblas_sighandler_enabled = false;
-        FAIL() << "Received " << strsignal(sig) << " signal";
-    }
-    else
-    {
-        // Run the test function, catching signals and exceptions
-        // Disable the signal handler after running the test
-        rocblas_sighandler_enabled = true;
-        try
-        {
-            test();
-            rocblas_sighandler_enabled = false;
-        }
-        catch(...)
-        {
-            rocblas_sighandler_enabled = false;
-            FAIL() << "Received unhandled exception";
-        }
-    }
-=======
->>>>>>> 0ee35efd
 }
 
 // Lambda wrapper which detects signals and exceptions in an invokable function
