--- conflicted
+++ resolved
@@ -242,63 +242,6 @@
                           rocblas_status_invalid_handle);
 }
 
-<<<<<<< HEAD
-=======
-inline bool is_truncated(
-    rocblas_operation transA, rocblas_operation transB, rocblas_int m, rocblas_int n, rocblas_int k)
-{
-    int arc = _rocblas_handle::device_arch_id();
-    return arc == 908 && transA == rocblas_operation_transpose && transB == rocblas_operation_none
-           && ((m == 512 && n == 512 && k == 512) || (m == 1024 && n == 1024 && k == 1024)
-               || (m == 2048 && n == 2048 && k == 2048) || (m == 4096 && n == 4096 && k == 4096)
-               || (m == 960 && n == 1024 && k == 1024) || (m == 3840 && n == 4096 && k == 4096));
-}
-
-template <typename Ti, typename To, typename Tc>
-inline void reference_gemm(rocblas_operation transA,
-                           rocblas_operation transB,
-                           rocblas_int       m,
-                           rocblas_int       n,
-                           rocblas_int       k,
-                           Tc                alpha,
-                           Ti*               A,
-                           rocblas_int       lda,
-                           Ti*               B,
-                           rocblas_int       ldb,
-                           Tc                beta,
-                           To*               C,
-                           rocblas_int       ldc)
-{
-    cblas_gemm<Ti, To, Tc>(transA, transB, m, n, k, alpha, A, lda, B, ldb, beta, C, ldc);
-}
-
-template <>
-inline void reference_gemm(rocblas_operation transA,
-                           rocblas_operation transB,
-                           rocblas_int       m,
-                           rocblas_int       n,
-                           rocblas_int       k,
-                           float             alpha,
-                           rocblas_bfloat16* A,
-                           rocblas_int       lda,
-                           rocblas_bfloat16* B,
-                           rocblas_int       ldb,
-                           float             beta,
-                           rocblas_bfloat16* C,
-                           rocblas_int       ldc)
-{
-    const size_t       size_C = size_t(ldc) * size_t(n);
-    host_vector<float> C_float(size_C);
-    for(int i = 0; i < size_C; ++i)
-        C_float[i] = C[i];
-    cblas_gemm<rocblas_bfloat16, float, float>(
-        transA, transB, m, n, k, alpha, A, lda, B, ldb, beta, C_float, ldc);
-    bool round = !is_truncated(transA, transB, m, n, k);
-    for(int i = 0; i < size_C; ++i)
-        C[i] = round ? rocblas_bfloat16(C_float[i]) : float_to_bfloat16_truncate(C_float[i]);
-}
-
->>>>>>> f00bf8af
 template <typename Ti, typename To, typename Tc>
 void testing_gemm_ex(const Arguments& arg)
 {
@@ -588,7 +531,6 @@
                 // For large K, rocblas_half tends to diverge proportional to K
                 // Tolerance is slightly greater than 1 / 1024.0
                 const double tol = K * sum_error_tolerance<Tc>;
-<<<<<<< HEAD
                 near_check_general<To, To_hpa>(M, N, ldd, hD_gold, hD_1, tol);
                 near_check_general<To, To_hpa>(M, N, ldd, hD_gold, hD_2, tol);
             }
@@ -596,15 +538,6 @@
             {
                 unit_check_general<To, To_hpa>(M, N, ldd, hD_gold, hD_1);
                 unit_check_general<To, To_hpa>(M, N, ldd, hD_gold, hD_2);
-=======
-                near_check_general<To>(M, N, ldd, hD_gold, hD_1, tol);
-                near_check_general<To>(M, N, ldd, hD_gold, hD_2, tol);
-            }
-            else
-            {
-                unit_check_general<To>(M, N, ldd, hD_gold, hD_1);
-                unit_check_general<To>(M, N, ldd, hD_gold, hD_2);
->>>>>>> f00bf8af
             }
         }
 
