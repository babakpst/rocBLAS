#!/usr/bin/env bash

ROCBLAS_SRC_PATH=`dirname "$(realpath $0)"`

/bin/ln -fs ../../.githooks/pre-commit "$(dirname "$0")/.git/hooks/"

# #################################################
# helper functions
# #################################################
function display_help()
{
cat <<EOF
rocBLAS build & installation helper script
  $0 <options>
      -h | --help                Print this help message
      -i | --install             Install after build
      -d | --dependencies        Install build dependencies
      -c | --clients             Build library clients too (combines with -i & -d)
      -g | --debug               Set -DCMAKE_BUILD_TYPE=Debug (default is =Release)
      -f | --fork                GitHub fork to use, e.g., ROCmSoftwarePlatform or MyUserName
      -b | --branch              GitHub branch or tag to use, e.g., develop, mybranch or <commit hash>
      -l | --logic               Set Tensile logic target, e.g., asm_full, asm_lite, etc.
      -a | --architecture        Set Tensile GPU architecture target, e.g. all, gfx000, gfx803, gfx900, gfx906, gfx908
      -o | --cov                 Set Tensile code_object_version (V2 or V3)
      -t | --test_local_path     Use a local path for Tensile instead of remote GIT repo
           --cpu_ref_lib         Specify library to use for CPU reference code in testing (blis or lapack)
           --[no-]hip-clang      Whether to build library for amdgpu backend using hip-clang
           --[no-]merge-files    Whether to enable Tensile_MERGE_FILES (default is enable)
           --build_dir           Specify name of output directory (default is ./build)
      -n | --no-tensile          Build subset of library that does not require Tensile
      -s | --tensile-host        Build with Tensile host
      -r | --no-tensile-host     Do not build with Tensile host
      -u | --use-custom-version  Ignore Tensile version and just use the Tensile tag
           --use-cuda            Uses installed cuda version instead of rocm stack
           --skipldconf          Skip ld.so.conf entry
           --static              Create static library instead of shared library
      -v | --rocm-dev            Set specific rocm-dev version
           --[no-]msgpack        Set Tensile backend to use MessagePack
EOF
#           --prefix              Specify an alternate CMAKE_INSTALL_PREFIX for cmake
}

# This function is helpful for dockerfiles that do not have sudo installed, but the default user is root
# true is a system command that completes successfully, function returns success
# prereq: ${ID} must be defined before calling
supported_distro( )
{
  if [ -z ${ID+foo} ]; then
    printf "supported_distro(): \$ID must be set\n"
    exit 2
  fi

  case "${ID}" in
    ubuntu|centos|rhel|fedora|sles|opensuse-leap)
        true
        ;;
    *)  printf "This script is currently supported on Ubuntu, CentOS, RHEL, SLES, OpenSUSE-Leap, and Fedora\n"
        exit 2
        ;;
  esac
}

# This function is helpful for dockerfiles that do not have sudo installed, but the default user is root
check_exit_code( )
{
  if (( $1 != 0 )); then
    exit $1
  fi
}

# This function is helpful for dockerfiles that do not have sudo installed, but the default user is root
elevate_if_not_root( )
{
  local uid=$(id -u)

  if (( ${uid} )); then
    sudo $@
    check_exit_code "$?"
  else
    $@
    check_exit_code "$?"
  fi
}

# Take an array of packages as input, and install those packages with 'apt' if they are not already installed
install_apt_packages( )
{
  package_dependencies=("$@")
  for package in "${package_dependencies[@]}"; do
    if [[ $(dpkg-query --show --showformat='${db:Status-Abbrev}\n' ${package} 2> /dev/null | grep -q "ii"; echo $?) -ne 0 ]]; then
      printf "\033[32mInstalling \033[33m${package}\033[32m from distro package manager\033[0m\n"
      elevate_if_not_root apt-get install -y --no-install-recommends ${package}
    fi
  done
}

# Take an array of packages as input, and install those packages with 'yum' if they are not already installed
install_yum_packages( )
{
  package_dependencies=("$@")
  for package in "${package_dependencies[@]}"; do
    if [[ $package == *-PyYAML ]] || [[ $(yum list installed ${package} &> /dev/null; echo $? ) -ne 0 ]]; then
      printf "\033[32mInstalling \033[33m${package}\033[32m from distro package manager\033[0m\n"
      elevate_if_not_root yum -y --nogpgcheck install ${package}
    fi
  done
}

# Take an array of packages as input, and install those packages with 'dnf' if they are not already installed
install_dnf_packages( )
{
  package_dependencies=("$@")
  for package in "${package_dependencies[@]}"; do
    if [[ $package == *-PyYAML ]] || [[ $(dnf list installed ${package} &> /dev/null; echo $? ) -ne 0 ]]; then
      printf "\033[32mInstalling \033[33m${package}\033[32m from distro package manager\033[0m\n"
      elevate_if_not_root dnf install -y ${package}
    fi
  done
}

install_zypper_packages( )
{
    package_dependencies=("$@")
    for package in "${package_dependencies[@]}"; do
        if [[ $(rpm -q ${package} &> /dev/null; echo $? ) -ne 0 ]]; then
            printf "\033[32mInstalling \033[33m${package}\033[32m from distro package manager\033[0m\n"
            elevate_if_not_root zypper install -y ${package}
        fi
    done
}

install_msgpack_from_source( )
{
    if [[ ! -d "${build_dir}/deps/msgpack-c" ]]; then
      pushd .
      mkdir -p ${build_dir}/deps
      cd ${build_dir}/deps
      git clone -b cpp-3.0.1 https://github.com/msgpack/msgpack-c.git
      cd msgpack-c
      CXX=${cxx} CC=${cc} ${cmake_executable} -DMSGPACK_BUILD_TESTS=OFF -DMSGPACK_BUILD_EXAMPLES=OFF .
      make
      elevate_if_not_root make install
      popd
    fi
}

# Take an array of packages as input, and delegate the work to the appropriate distro installer
# prereq: ${ID} must be defined before calling
# prereq: ${build_clients} must be defined before calling
install_packages( )
{
  if [ -z ${ID+foo} ]; then
    printf "install_packages(): \$ID must be set\n"
    exit 2
  fi

  if [ -z ${build_clients+foo} ]; then
    printf "install_packages(): \$build_clients must be set\n"
    exit 2
  fi

  # dependencies needed to build the rocblas library
  local library_dependencies_ubuntu=( "make" "cmake-curses-gui" "pkg-config"
                                      "python2.7" "python3" "python-yaml" "python3-yaml" "python3*-distutils" "python3-venv" "python3*-pip"
                                      "llvm-6.0-dev" "zlib1g-dev" "wget" "libmsgpack-dev" "libmsgpackc2" )
  local library_dependencies_centos_rhel=( "epel-release"
                                      "make" "cmake3" "rpm-build"
                                      "python34" "PyYAML" "python3*-PyYAML" "python3*-distutils-extra" "python3-virtualenv"
                                      "gcc-c++" "zlib-devel" "wget" )
  local library_dependencies_centos_rhel_8=( "epel-release"
                                      "make" "cmake3" "rpm-build"
                                      "python3" "python3*-PyYAML" "python3-virtualenv"
                                      "gcc-c++" "zlib-devel" "wget" "llvm-devel" "llvm-static" )
  local library_dependencies_fedora=( "make" "cmake" "rpm-build"
                                      "python34" "PyYAML" "python3*-PyYAML" "python3*-distutils-extra" "python3-virtualenv"
                                      "gcc-c++" "libcxx-devel" "zlib-devel" "wget" "llvm7.0-devel" "llvm7.0-static"
                                      "msgpack-devel" "msgpack" )
  local library_dependencies_sles=(   "make" "cmake" "python3-PyYAML" "python3-virtualenv"
                                      "gcc-c++" "libcxxtools9" "rpm-build" "wget" "llvm7-devel" )

  if [[ ( "${ID}" != "centos" ) || ( "${VERSION_ID}" -ge 7 ) ]]; then
    # On CentOS-7 and greater, RPM packages for LLVM-7.0 are available. For earlier CentOS versions,
    # we must build modern LLVM versions from src.
    library_dependencies_centos_rhel+=( "llvm7.0-devel" "llvm7.0-static" )
  fi

  if [[ ("${ID}" == "ubuntu") && ("${VERSION_ID}" == "16.04") ]]; then
    # On Ubuntu 16.04, the version of msgpack provided in the repository is outdated, so a newer version
    # must be manually downloaded and installed.  Trying to match or exceed Ubuntu 18 default
    if ! $(dpkg -s "libmsgpackc2" &> /dev/null) || $(dpkg --compare-versions $(dpkg-query -f='${Version}' --show libmsgpackc2) lt 2.1.5-1); then
      wget -nv -P ./ "http://ftp.us.debian.org/debian/pool/main/m/msgpack-c/libmsgpackc2_3.0.1-3_amd64.deb"
      wget -nv -P ./ "http://ftp.us.debian.org/debian/pool/main/m/msgpack-c/libmsgpack-dev_3.0.1-3_amd64.deb"
      elevate_if_not_root dpkg -i ./libmsgpackc2_3.0.1-3_amd64.deb ./libmsgpack-dev_3.0.1-3_amd64.deb
      rm libmsgpack-dev_3.0.1-3_amd64.deb libmsgpackc2_3.0.1-3_amd64.deb
    fi
  fi

  if [[ "${build_hip_clang}" == false ]]; then
    # Installing rocm-dev installs hip-hcc, which overwrites the hip-vdi runtime

    if [[ -z ${custom_rocm_dev+foo} ]]; then
    # Install base rocm-dev package unless -v/--rocm-dev flag is passed
      library_dependencies_ubuntu+=( "rocm-dev" )
      library_dependencies_centos+=( "rocm-dev" )
      library_dependencies_fedora+=( "rocm-dev" )
      library_dependencies_sles+=( "rocm-dev" )

    else
    # Install rocm-specific rocm-dev package
      library_dependencies_ubuntu+=( "${custom_rocm_dev}" )
      library_dependencies_centos+=( "${custom_rocm_dev}" )
      library_dependencies_fedora+=( "${custom_rocm_dev}" )
      library_dependencies_sles+=( "${custom_rocm_dev}" )
    fi
  fi

  case "${ID}" in
    centos|rhel|sles|opensuse-leap)
      install_msgpack_from_source
      ;;
  esac

  # dependencies to build the client
  local client_dependencies_ubuntu=( "gfortran" "libomp-dev" "libboost-program-options-dev")
  local client_dependencies_centos_rhel=( "devtoolset-7-gcc-gfortran" "libgomp" "boost-devel" )
  local client_dependencies_centos_rhel_8=( "gcc-gfortran" "libgomp" "boost-devel" )
  local client_dependencies_fedora=( "gcc-gfortran" "libgomp" "boost-devel" )
  local client_dependencies_sles=( "gcc-fortran" "libgomp1" "libboost_program_options1_66_0-devel" )

  case "${ID}" in
    ubuntu)
      elevate_if_not_root apt-get update
      install_apt_packages "${library_dependencies_ubuntu[@]}"

      if [[ "${build_clients}" == true ]]; then
        install_apt_packages "${client_dependencies_ubuntu[@]}"
      fi
      ;;

    centos|rhel)
      if [[ ( "${VERSION_ID}" -ge 8 ) ]]; then
        install_yum_packages "${library_dependencies_centos_rhel_8[@]}"

        if [[ "${build_clients}" == true ]]; then
          install_yum_packages "${client_dependencies_centos_rhel_8[@]}"
        fi
      else
  #     yum -y update brings *all* installed packages up to date
  #     without seeking user approval
  #     elevate_if_not_root yum -y update
        install_yum_packages "${library_dependencies_centos_rhel[@]}"

        if [[ "${build_clients}" == true ]]; then
          install_yum_packages "${client_dependencies_centos_rhel[@]}"
        fi
      fi
      ;;

    fedora)
#     elevate_if_not_root dnf -y update
      install_dnf_packages "${library_dependencies_fedora[@]}"

      if [[ "${build_clients}" == true ]]; then
        install_dnf_packages "${client_dependencies_fedora[@]}"
      fi
      ;;

    sles|opensuse-leap)
       install_zypper_packages "${library_dependencies_sles[@]}"

        if [[ "${build_clients}" == true ]]; then
            install_zypper_packages "${client_dependencies_sles[@]}"
        fi
        ;;
    *)
      echo "This script is currently supported on Ubuntu, CentOS, RHEL, SLES, OpenSUSE-Leap, and Fedora"
      exit 2
      ;;
  esac
}

# #################################################
# Pre-requisites check
# #################################################
# Exit code 0: alls well
# Exit code 1: problems with getopt
# Exit code 2: problems with supported platforms

# check if getopt command is installed
type getopt > /dev/null
if [[ $? -ne 0 ]]; then
  echo "This script uses getopt to parse arguments; try installing the util-linux package";
  exit 1
fi

# /etc/*-release files describe the system
if [[ -e "/etc/os-release" ]]; then
  source /etc/os-release
elif [[ -e "/etc/centos-release" ]]; then
  ID=$(cat /etc/centos-release | awk '{print tolower($1)}')
  VERSION_ID=$(cat /etc/centos-release | grep -oP '(?<=release )[^ ]*' | cut -d "." -f1)
else
  echo "This script depends on the /etc/*-release files"
  exit 2
fi

# The following function exits script if an unsupported distro is detected
supported_distro

# #################################################
# global variables
# #################################################
install_package=false
install_dependencies=false
install_prefix=rocblas-install
tensile_logic=asm_full
tensile_architecture=all
tensile_cov=
tensile_fork=
tensile_merge_files=
tensile_tag=
tensile_test_local_path=
tensile_version=
build_clients=false
use_cuda=false
build_tensile=true
build_tensile_host=true
cpu_ref_lib=blis
build_release=true
build_hip_clang=true
build_dir=${ROCBLAS_SRC_PATH}/build
skip_ld_conf_entry=false
static_lib=false
tensile_msgpack_backend=true

rocm_path=/opt/rocm
if ! [ -z ${ROCM_PATH+x} ]; then
    rocm_path=${ROCM_PATH}
fi

# #################################################
# Parameter parsing
# #################################################

# check if we have a modern version of getopt that can handle whitespace and long parameters
getopt -T
if [[ $? -eq 4 ]]; then
  GETOPT_PARSE=$(getopt --name "${0}" --longoptions help,install,clients,dependencies,debug,hip-clang,no-hip-clang,merge-files,no-merge-files,no_tensile,no-tensile,tensile-host,no-tensile-host,msgpack,no-msgpack,logic:,architecture:,cov:,fork:,branch:,build_dir:,test_local_path:,cpu_ref_lib:,use-custom-version:,skipldconf,static,use-cuda,rocm-dev: --options nsrhicdgl:a:o:f:b:t:u:v: -- "$@")
else
  echo "Need a new version of getopt"
  exit 1
fi

if [[ $? -ne 0 ]]; then
  echo "getopt invocation failed; could not parse the command line";
  exit 1
fi

eval set -- "${GETOPT_PARSE}"

while true; do
  case "${1}" in
    -h|--help)
        display_help
        exit 0
        ;;
    -i|--install)
        install_package=true
        shift ;;
    -d|--dependencies)
        install_dependencies=true
        shift ;;
    -c|--clients)
        build_clients=true
        shift ;;
    -g|--debug)
        build_release=false
        shift ;;
    -l|--logic)
        tensile_logic=${2}
        shift 2 ;;
    -a|--architecture)
        tensile_architecture=${2}
        shift 2 ;;
    -o|--cov)
        tensile_cov=${2}
        shift 2 ;;
    -f|--fork)
        tensile_fork=${2}
        shift 2 ;;
    -b|--branch)
        tensile_tag=${2}
        shift 2 ;;
    -t|--test_local_path)
        tensile_test_local_path=${2}
        shift 2 ;;
    -n|--no_tensile|--no-tensile)
        build_tensile=false
        shift ;;
    -s|--tensile-host)
        build_tensile_host=true
        shift ;;
    -r|--no-tensile-host)
        build_tensile_host=false
        shift ;;
    --build_dir)
        build_dir=${2}
        shift 2;;
    --use-cuda)
        use_cuda=true
        shift ;;
    --cpu_ref_lib)
        cpu_ref_lib=${2}
        shift 2 ;;
    --hip-clang)
        build_hip_clang=true
        shift ;;
    --no-hip-clang)
        build_hip_clang=false
        shift ;;
    --merge-files)
        tensile_merge_files=true
        shift ;;
    --no-merge-files)
        tensile_merge_files=false
        shift ;;
    --skipldconf)
        skip_ld_conf_entry=true
        shift ;;
    --static)
        static_lib=true
        shift ;;
    -u|--use-custom-version)
        tensile_version=${2}
        shift 2;;
    -v|--rocm-dev)
        custom_rocm_dev=${2}
        shift 2;;
    --prefix)
        install_prefix=${2}
        shift 2 ;;
    --msgpack)
        tensile_msgpack_backend=true
        shift ;;
    --no-msgpack)
        tensile_msgpack_backend=false
        shift ;;
    --) shift ; break ;;
    *)  echo "Unexpected command line parameter received; aborting";
        exit 1
        ;;
  esac
done

if [[ -z $tensile_cov ]]; then
    if [[ $build_hip_clang == true ]]; then
        tensile_cov=V3
    else
        tensile_cov=V2
    fi
fi

set -x

if [[ "${cpu_ref_lib}" == blis ]]; then
  LINK_BLIS=true
elif [[ "${cpu_ref_lib}" == lapack ]]; then
  LINK_BLIS=false
else
  echo "Currently the only CPU library options are blis and lapack"
      exit 2
fi

printf "\033[32mCreating project build directory in: \033[33m${build_dir}\033[0m\n"

install_blis()
{
    #Download prebuilt AMD multithreaded blis
    if [[ "${cpu_ref_lib}" == blis ]] && [[ ! -e "./blis/lib/libblis.so" ]]; then
      case "${ID}" in
          centos|rhel|sles|opensuse-leap)
              wget -nv -O blis.tar.gz https://github.com/amd/blis/releases/download/2.0/aocl-blis-mt-centos-2.0.tar.gz
              ;;
          ubuntu)
              wget -nv -O blis.tar.gz https://github.com/amd/blis/releases/download/2.0/aocl-blis-mt-ubuntu-2.0.tar.gz
              ;;
          *)
              echo "Unsupported OS for this script"
              wget -nv -O blis.tar.gz https://github.com/amd/blis/releases/download/2.0/aocl-blis-mt-ubuntu-2.0.tar.gz
              ;;
      esac

      tar -xvf blis.tar.gz
      rm -rf blis/amd-blis-mt
      mv amd-blis-mt blis
      rm blis.tar.gz
      cd blis/lib
      ln -sf libblis-mt.so libblis.so
    fi
}

# #################################################
# prep
# #################################################
# ensure a clean build environment
if [[ "${build_release}" == true ]]; then
  rm -rf ${build_dir}/release
else
  rm -rf ${build_dir}/debug
fi

# Default cmake executable is called cmake
cmake_executable=cmake

case "${ID}" in
  centos|rhel)
  cmake_executable=cmake3
  ;;
esac

if [[ "${build_hip_clang}" == true ]]; then
  cxx="hipcc"
  cc="hipcc"
  fc="gfortran"
else
  cxx="hcc"
  cc="hcc"
  fc="gfortran"
fi

# If user provides custom ${rocm_path} path for hcc it has lesser priority,
# but with hip-clang existing path has lesser priority to avoid use of installed clang++ by tensile
if [[ "${build_hip_clang}" == true ]]; then
  export PATH=${rocm_path}/bin:${rocm_path}/hip/bin:${rocm_path}/llvm/bin:${PATH}
else
  export PATH=${PATH}:${rocm_path}/bin:${rocm_path}/hip/bin:${rocm_path}/hcc/bin
fi

# #################################################
# dependencies
# #################################################
if [[ "${install_dependencies}" == true ]]; then
  install_packages

  if [[ "${build_clients}" == true ]]; then

    # The following builds googletest & lapack from source, installs into cmake default /usr/local
    pushd .
    printf "\033[32mBuilding \033[33mgoogletest & lapack\033[32m from source; installing into \033[33m/usr/local\033[0m\n"
    mkdir -p ${build_dir}/deps && cd ${build_dir}/deps
<<<<<<< HEAD
    CXX=${cxx} CC=${cc} ${cmake_executable} -lpthread -DBUILD_BOOST=OFF ${ROCBLAS_SRC_PATH}/deps
=======
    CXX=${cxx} CC=${cc} FC=${fc} ${cmake_executable} -lpthread -DBUILD_BOOST=OFF ../../deps
>>>>>>> 801ce558
    make -j$(nproc)
    elevate_if_not_root make install
    install_blis
    popd
  fi
elif [[ "${build_clients}" == true ]]; then
  pushd .
  mkdir -p ${build_dir}/deps && cd ${build_dir}/deps
  install_blis
  popd
fi

pushd .
  # #################################################
  # configure & build
  # #################################################
  cmake_common_options=""
  cmake_client_options=""

  cmake_common_options="${cmake_common_options} -DROCM_PATH=${rocm_path} -lpthread -DTensile_LOGIC=${tensile_logic} -DTensile_ARCHITECTURE=${tensile_architecture} -DTensile_CODE_OBJECT_VERSION=${tensile_cov}"

  # build type
  if [[ "${build_release}" == true ]]; then
    mkdir -p ${build_dir}/release/clients && cd ${build_dir}/release
    cmake_common_options="${cmake_common_options} -DCMAKE_BUILD_TYPE=Release"
  else
    mkdir -p ${build_dir}/debug/clients && cd ${build_dir}/debug
    cmake_common_options="${cmake_common_options} -DCMAKE_BUILD_TYPE=Debug"
  fi

  if [[ "${static_lib}" == true ]]; then
    cmake_common_options="${cmake_common_options} -DBUILD_SHARED_LIBS=OFF"
  fi

  if [[ -n "${tensile_fork}" ]]; then
    cmake_common_options="${cmake_common_options} -Dtensile_fork=${tensile_fork}"
  fi

  if [[ -n "${tensile_tag}" ]]; then
    cmake_common_options="${cmake_common_options} -Dtensile_tag=${tensile_tag}"
  fi

  if [[ -n "${tensile_test_local_path}" ]]; then
    cmake_common_options="${cmake_common_options} -DTensile_TEST_LOCAL_PATH=${tensile_test_local_path}"
  fi

  if [[ "${skip_ld_conf_entry}" == true ]]; then
    cmake_common_options="${cmake_common_options} -DROCM_DISABLE_LDCONFIG=ON"
  fi

  if [[ -n "${tensile_version}" ]]; then
    cmake_common_options="${cmake_common_options} -DTENSILE_VERSION=${tensile_version}"
  fi

  tensile_opt=""
  if [[ "${build_tensile}" == false ]]; then
    tensile_opt="${tensile_opt} -DBUILD_WITH_TENSILE=OFF"
  fi

  if [[ "${build_tensile_host}" == false ]]; then
    tensile_opt="${tensile_opt} -DBUILD_WITH_TENSILE_HOST=OFF"
  fi

  if [[ "${build_tensile_host}" == true ]]; then
    tensile_opt="${tensile_opt} -DBUILD_WITH_TENSILE_HOST=ON"
  fi
  if [[ "${tensile_merge_files}" == false ]]; then
    tensile_opt="${tensile_opt} -DTensile_MERGE_FILES=OFF"
  fi

  if [[ "${tensile_msgpack_backend}" == true ]]; then
    tensile_opt="${tensile_opt} -DTensile_LIBRARY_FORMAT=msgpack"
  else
    tensile_opt="${tensile_opt} -DTensile_LIBRARY_FORMAT=yaml"
  fi

  cmake_common_options="${cmake_common_options} ${tensile_opt}"


  if [[ "${build_clients}" == true ]]; then
    cmake_client_options="${cmake_client_options} -DBUILD_CLIENTS_SAMPLES=ON -DBUILD_CLIENTS_TESTS=ON -DBUILD_CLIENTS_BENCHMARKS=ON -DLINK_BLIS=${LINK_BLIS} -DBUILD_DIR=${build_dir}"
  fi

  if [[ "${build_hip_clang}" == true ]]; then
      cmake_common_options="${cmake_common_options} -DRUN_HEADER_TESTING=OFF"
  fi

  if [[ "${build_hip_clang}" == true ]]; then
    cmake_common_options="${cmake_common_options} -DTensile_COMPILER=hipcc"
  fi

  if [[ "${use_cuda}" == true ]]; then
    cmake_common_options="${cmake_common_options} -DUSE_CUDA=ON"
  fi

  case "${ID}" in
    centos|rhel)
    cmake_common_options="${cmake_common_options} -DCMAKE_FIND_ROOT_PATH=/usr/lib64/llvm7.0/lib/cmake/"
    ;;
  esac


  # Uncomment for cmake debugging
  # CXX=${compiler} ${cmake_executable} -Wdev --debug-output --trace ${cmake_common_options} -DCPACK_SET_DESTDIR=OFF -DCMAKE_INSTALL_PREFIX=rocblas-install -DCPACK_PACKAGING_INSTALL_PREFIX=${rocm_path} ../..

  # Build library with AMD toolchain because of existense of device kernels
  if [[ "${build_clients}" == true ]]; then
    CXX=${cxx} CC=${cc} ${cmake_executable} ${cmake_common_options} ${cmake_client_options} -DCPACK_SET_DESTDIR=OFF -DCMAKE_INSTALL_PREFIX=rocblas-install -DCPACK_PACKAGING_INSTALL_PREFIX=${rocm_path} ${ROCBLAS_SRC_PATH}
  else
    CXX=${cxx} CC=${cc} ${cmake_executable} ${cmake_common_options} -DCPACK_SET_DESTDIR=OFF -DCMAKE_INSTALL_PREFIX=rocblas-install -DCPACK_PACKAGING_INSTALL_PREFIX=${rocm_path} ${ROCBLAS_SRC_PATH}
  fi
  check_exit_code "$?"

  make -j$(nproc) install
  check_exit_code "$?"

  # #################################################
  # install
  # #################################################
  # installing through package manager, which makes uninstalling easy
  if [[ "${install_package}" == true ]]; then
    make package
    check_exit_code "$?"

    case "${ID}" in
      ubuntu)
        elevate_if_not_root dpkg -i rocblas[_\-]*.deb
      ;;
      centos|rhel)
        elevate_if_not_root yum -y localinstall rocblas-*.rpm
      ;;
      fedora)
        elevate_if_not_root dnf install rocblas-*.rpm
      ;;
      sles|opensuse-leap)
        elevate_if_not_root zypper -n --no-gpg-checks install rocblas-*.rpm
      ;;
    esac

  fi
popd<|MERGE_RESOLUTION|>--- conflicted
+++ resolved
@@ -548,11 +548,7 @@
     pushd .
     printf "\033[32mBuilding \033[33mgoogletest & lapack\033[32m from source; installing into \033[33m/usr/local\033[0m\n"
     mkdir -p ${build_dir}/deps && cd ${build_dir}/deps
-<<<<<<< HEAD
-    CXX=${cxx} CC=${cc} ${cmake_executable} -lpthread -DBUILD_BOOST=OFF ${ROCBLAS_SRC_PATH}/deps
-=======
-    CXX=${cxx} CC=${cc} FC=${fc} ${cmake_executable} -lpthread -DBUILD_BOOST=OFF ../../deps
->>>>>>> 801ce558
+    CXX=${cxx} CC=${cc} FC=${fc} ${cmake_executable} -lpthread -DBUILD_BOOST=OFF ${ROCBLAS_SRC_PATH}/deps
     make -j$(nproc)
     elevate_if_not_root make install
     install_blis
