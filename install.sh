#!/usr/bin/env bash

/bin/ln -fs ../../.githooks/pre-commit "$(dirname "$0")/.git/hooks/"

# #################################################
# helper functions
# #################################################
function display_help()
{
cat <<EOF
rocBLAS build & installation helper script
  $0 <options>
<<<<<<< HEAD
      -h | --help                Print this help message
      -i | --install             Install after build
      -d | --dependencies        Install build dependencies
      -c | --clients             Build library clients too (combines with -i & -d)
      -g | --debug               Set -DCMAKE_BUILD_TYPE=Debug (default is =Release)
      -f | --fork                GitHub fork to use, e.g., ROCmSoftwarePlatform or MyUserName
      -b | --branch              GitHub branch or tag to use, e.g., develop, mybranch or <commit hash>
      -l | --logic               Set Tensile logic target, e.g., asm_full, asm_lite, etc.
      -a | --architecture        Set Tensile GPU architecture target, e.g. all, gfx000, gfx803, gfx900, gfx906, gfx908
      -o | --cov                 Set Tensile code_object_version (V2 or V3)
      -t | --test_local_path     Use a local path for Tensile instead of remote GIT repo
           --cpu_ref_lib         Specify library to use for CPU reference code in testing (blis or lapack)
           --hip-clang           Build library for amdgpu backend using hip-clang
           --build_dir           Specify name of output directory (default is ./build)
      -n | --no_tensile          Build subset of library that does not require Tensile
      -r | --no-tensile-host     Do not build with Tensile host
      -s | --tensile-host        build with Tensile host
      -u | --use-custom-version  Ignore Tensile version and just use the Tensile tag
           --ignore-cuda         Ignores installed cuda version and builds with rocm stack instead
           --skipldconf          Skip ld.so.conf entry
      -v | --rocm-dev           Set specific rocm-dev version
=======
      -h | --help              Print this help message
      -i | --install           Install after build
      -d | --dependencies      Install build dependencies
      -c | --clients           Build library clients too (combines with -i & -d)
      -g | --debug             Set -DCMAKE_BUILD_TYPE=Debug (default is =Release)
      -f | --fork              GitHub fork to use, e.g., ROCmSoftwarePlatform or MyUserName
      -b | --branch            GitHub branch or tag to use, e.g., develop, mybranch or <commit hash>
      -l | --logic             Set Tensile logic target, e.g., asm_full, asm_lite, etc.
      -a | --architecture      Set Tensile GPU architecture target, e.g. all, gfx000, gfx803, gfx900, gfx906, gfx908
      -o | --cov               Set Tensile code_object_version (V2 or V3)
      -t | --test_local_path   Use a local path for Tensile instead of remote GIT repo
           --cpu_ref_lib       Specify library to use for CPU reference code in testing (blis or lapack)
           --hip-clang         Build library for amdgpu backend using hip-clang
           --build_dir         Specify name of output directory (default is ./build)
      -n | --no_tensile        Build subset of library that does not require Tensile
      -s | --tensile-host      Build with Tensile host
      -r | --no-tensile-host   Do not build with Tensile host
      -u | --use-tag-only      Ignore Tensile version and just use the Tensile tag
           --skipldconf        Skip ld.so.conf entry
>>>>>>> e5edc46d
EOF
#           --prefix              Specify an alternate CMAKE_INSTALL_PREFIX for cmake
}

# This function is helpful for dockerfiles that do not have sudo installed, but the default user is root
# true is a system command that completes successfully, function returns success
# prereq: ${ID} must be defined before calling
supported_distro( )
{
  if [ -z ${ID+foo} ]; then
    printf "supported_distro(): \$ID must be set\n"
    exit 2
  fi

  case "${ID}" in
    ubuntu|centos|rhel|fedora|sles|opensuse-leap)
        true
        ;;
    *)  printf "This script is currently supported on Ubuntu, CentOS, RHEL, SLES, OpenSUSE-Leap, and Fedora\n"
        exit 2
        ;;
  esac
}

# This function is helpful for dockerfiles that do not have sudo installed, but the default user is root
check_exit_code( )
{
  if (( $1 != 0 )); then
    exit $1
  fi
}

# This function is helpful for dockerfiles that do not have sudo installed, but the default user is root
elevate_if_not_root( )
{
  local uid=$(id -u)

  if (( ${uid} )); then
    sudo $@
    check_exit_code "$?"
  else
    $@
    check_exit_code "$?"
  fi
}

# Take an array of packages as input, and install those packages with 'apt' if they are not already installed
install_apt_packages( )
{
  package_dependencies=("$@")
  for package in "${package_dependencies[@]}"; do
    if [[ $(dpkg-query --show --showformat='${db:Status-Abbrev}\n' ${package} 2> /dev/null | grep -q "ii"; echo $?) -ne 0 ]]; then
      printf "\033[32mInstalling \033[33m${package}\033[32m from distro package manager\033[0m\n"
      elevate_if_not_root apt install -y --no-install-recommends ${package}
    fi
  done
}

# Take an array of packages as input, and install those packages with 'yum' if they are not already installed
install_yum_packages( )
{
  package_dependencies=("$@")
  for package in "${package_dependencies[@]}"; do
    if [[ $package == *-PyYAML ]] || [[ $(yum list installed ${package} &> /dev/null; echo $? ) -ne 0 ]]; then
      printf "\033[32mInstalling \033[33m${package}\033[32m from distro package manager\033[0m\n"
      elevate_if_not_root yum -y --nogpgcheck install ${package}
    fi
  done
}

# Take an array of packages as input, and install those packages with 'dnf' if they are not already installed
install_dnf_packages( )
{
  package_dependencies=("$@")
  for package in "${package_dependencies[@]}"; do
    if [[ $package == *-PyYAML ]] || [[ $(dnf list installed ${package} &> /dev/null; echo $? ) -ne 0 ]]; then
      printf "\033[32mInstalling \033[33m${package}\033[32m from distro package manager\033[0m\n"
      elevate_if_not_root dnf install -y ${package}
    fi
  done
}

install_zypper_packages( )
{
    package_dependencies=("$@")
    for package in "${package_dependencies[@]}"; do
        if [[ $(rpm -q ${package} &> /dev/null; echo $? ) -ne 0 ]]; then
            printf "\033[32mInstalling \033[33m${package}\033[32m from distro package manager\033[0m\n"
            elevate_if_not_root zypper install -y ${package}
        fi
    done
}

# Take an array of packages as input, and delegate the work to the appropriate distro installer
# prereq: ${ID} must be defined before calling
# prereq: ${build_clients} must be defined before calling
install_packages( )
{
  if [ -z ${ID+foo} ]; then
    printf "install_packages(): \$ID must be set\n"
    exit 2
  fi

  if [ -z ${build_clients+foo} ]; then
    printf "install_packages(): \$build_clients must be set\n"
    exit 2
  fi

  # dependencies needed to build the rocblas library
  local library_dependencies_ubuntu=( "make" "cmake-curses-gui" "pkg-config"
                                      "python2.7" "python3" "python-yaml" "python3-yaml" "python3*-distutils"
                                      "llvm-6.0-dev" "zlib1g-dev" "wget")
  local library_dependencies_centos=( "epel-release"
                                      "make" "cmake3" "rpm-build"
                                      "python34" "PyYAML" "python3*-PyYAML" "python3*-distutils-extra"
                                      "gcc-c++" "llvm7.0-devel" "llvm7.0-static"
                                      "zlib-devel" "wget" )
  local library_dependencies_fedora=( "make" "cmake" "rpm-build"
                                      "python34" "PyYAML" "python3*-PyYAML" "python3*-distutils-extra"
                                      "gcc-c++" "libcxx-devel" "zlib-devel" "wget" "llvm7.0-devel" "llvm7.0-static" )
  local library_dependencies_sles=(   "make" "cmake" "python3-PyYAM" "python3-distutils-extra"
                                      "gcc-c++" "libcxxtools9" "rpm-build" "wget" "llvm7-devel" )

  if [[ "${build_hip_clang}" == false ]]; then
    # Installing rocm-dev installs hip-hcc, which overwrites the hip-vdi runtime

    if [[ -z ${custom_rocm_dev+foo} ]]; then
    # Install base rocm-dev package unless -v/--rocm-dev flag is passed
      library_dependencies_ubuntu+=( "rocm-dev" )
      library_dependencies_centos+=( "rocm-dev" )
      library_dependencies_fedora+=( "rocm-dev" )
      library_dependencies_sles+=( "rocm-dev" )

    else
    # Install rocm-specific rocm-dev package
      library_dependencies_ubuntu+=( "${custom_rocm_dev}" )
      library_dependencies_centos+=( "${custom_rocm_dev}" )
      library_dependencies_fedora+=( "${custom_rocm_dev}" )
      library_dependencies_sles+=( "${custom_rocm_dev}" )
    fi
  fi

  # dependencies to build the client
  local client_dependencies_ubuntu=( "gfortran" "libomp-dev" "libboost-program-options-dev")
  local client_dependencies_centos=( "devtoolset-7-gcc-gfortran" "libgomp" "boost-devel" )
  local client_dependencies_fedora=( "gcc-gfortran" "libgomp" "boost-devel" )
  local client_dependencies_sles=( "gcc-fortran" "libgomp1" "libboost_program_options1_66_0-devel" )

  case "${ID}" in
    ubuntu)
      elevate_if_not_root apt update
      install_apt_packages "${library_dependencies_ubuntu[@]}"

      if [[ "${build_clients}" == true ]]; then
        install_apt_packages "${client_dependencies_ubuntu[@]}"
      fi
      ;;

    centos|rhel)
#     yum -y update brings *all* installed packages up to date
#     without seeking user approval
#     elevate_if_not_root yum -y update
      install_yum_packages "${library_dependencies_centos[@]}"

      if [[ "${build_clients}" == true ]]; then
        install_yum_packages "${client_dependencies_centos[@]}"
      fi
      ;;

    fedora)
#     elevate_if_not_root dnf -y update
      install_dnf_packages "${library_dependencies_fedora[@]}"

      if [[ "${build_clients}" == true ]]; then
        install_dnf_packages "${client_dependencies_fedora[@]}"
      fi
      ;;

    sles|opensuse-leap)
       install_zypper_packages "${client_dependencies_sles[@]}"

        if [[ "${build_clients}" == true ]]; then
            install_zypper_packages "${client_dependencies_sles[@]}"
        fi
        ;;
    *)
      echo "This script is currently supported on Ubuntu, CentOS, RHEL, SLES, OpenSUSE-Leap, and Fedora"
      exit 2
      ;;
  esac
}

# #################################################
# Pre-requisites check
# #################################################
# Exit code 0: alls well
# Exit code 1: problems with getopt
# Exit code 2: problems with supported platforms

# check if getopt command is installed
type getopt > /dev/null
if [[ $? -ne 0 ]]; then
  echo "This script uses getopt to parse arguments; try installing the util-linux package";
  exit 1
fi

# os-release file describes the system
if [[ -e "/etc/os-release" ]]; then
  source /etc/os-release
else
  echo "This script depends on the /etc/os-release file"
  exit 2
fi

# The following function exits script if an unsupported distro is detected
supported_distro

# #################################################
# global variables
# #################################################
install_package=false
install_dependencies=false
install_prefix=rocblas-install
tensile_logic=asm_full
tensile_architecture=all
tensile_cov=V2
tensile_fork=
tensile_tag=
tensile_test_local_path=
tensile_version=
build_clients=false
ignore_cuda=false
build_tensile=true
build_tensile_host=false
cpu_ref_lib=blis
build_release=true
build_hip_clang=false
build_dir=./build
skip_ld_conf_entry=false

rocm_path=/opt/rocm
if ! [ -z ${ROCM_PATH+x} ]; then
    rocm_path=${ROCM_PATH}
fi

# #################################################
# Parameter parsing
# #################################################

# check if we have a modern version of getopt that can handle whitespace and long parameters
getopt -T
if [[ $? -eq 4 ]]; then
<<<<<<< HEAD
  GETOPT_PARSE=$(getopt --name "${0}" --longoptions help,install,clients,dependencies,debug,hip-clang,no_tensile,tensile-host,no-tensile-host,logic:,architecture:,cov:,fork:,branch:,build_dir:,test_local_path:,cpu_ref_lib:,use-custom-version:,skipldconf,ignore-cuda,rocm-dev: --options nsrhicdgl:a:o:f:b:t:u:v: -- "$@")
=======
  GETOPT_PARSE=$(getopt --name "${0}" --longoptions help,install,clients,dependencies,debug,hip-clang,no_tensile,tensile-host,no-tensile-host,use-tag-only,logic:,architecture:,cov:,fork:,branch:,build_dir:,test_local_path:,cpu_ref_lib:,skipldconf --options nsrhicdgul:a:o:f:b:t: -- "$@")
>>>>>>> e5edc46d
else
  echo "Need a new version of getopt"
  exit 1
fi

if [[ $? -ne 0 ]]; then
  echo "getopt invocation failed; could not parse the command line";
  exit 1
fi

eval set -- "${GETOPT_PARSE}"

while true; do
  case "${1}" in
    -h|--help)
        display_help
        exit 0
        ;;
    -i|--install)
        install_package=true
        shift ;;
    -d|--dependencies)
        install_dependencies=true
        shift ;;
    -c|--clients)
        build_clients=true
        shift ;;
    -g|--debug)
        build_release=false
        shift ;;
    -l|--logic)
        tensile_logic=${2}
        shift 2 ;;
    -a|--architecture)
        tensile_architecture=${2}
        shift 2 ;;
    -o|--cov)
        tensile_cov=${2}
        shift 2 ;;
    -f|--fork)
        tensile_fork=${2}
        shift 2 ;;
    -b|--branch)
        tensile_tag=${2}
        shift 2 ;;
    -t|--test_local_path)
        tensile_test_local_path=${2}
        shift 2 ;;
    -n|--no_tensile)
        build_tensile=false
        shift ;;
    -s|--tensile-host)
        build_tensile_host=true
        shift ;;
    -r|--no-tensile-host)
        build_tensile_host=false
        shift ;;
    --build_dir)
        build_dir=${2}
        shift 2;;
    --ignore-cuda)
        ignore_cuda=true
        shift ;;
    --cpu_ref_lib)
        cpu_ref_lib=${2}
        shift 2 ;;
    --hip-clang)
        build_hip_clang=true
        tensile_cov=V3
        shift ;;
    --skipldconf)
        skip_ld_conf_entry=true
        shift ;;
    -u|--use-custom-version)
        tensile_version=${2}
        shift 2;;
    -v|--rocm-dev)
        custom_rocm_dev=${2}
        shift 2;;
    --prefix)
        install_prefix=${2}
        shift 2 ;;
    --) shift ; break ;;
    *)  echo "Unexpected command line parameter received; aborting";
        exit 1
        ;;
  esac
done

set -x

if [[ "${cpu_ref_lib}" == blis ]]; then
  LINK_BLIS=true
elif [[ "${cpu_ref_lib}" == lapack ]]; then
  LINK_BLIS=false
else
  echo "Currently the only CPU library options are blis and lapack"
      exit 2
fi

printf "\033[32mCreating project build directory in: \033[33m${build_dir}\033[0m\n"

# #################################################
# prep
# #################################################
# ensure a clean build environment
if [[ "${build_release}" == true ]]; then
  rm -rf ${build_dir}/release
else
  rm -rf ${build_dir}/debug
fi

# Default cmake executable is called cmake
cmake_executable=cmake

case "${ID}" in
  centos|rhel)
  cmake_executable=cmake3
  ;;
esac

# #################################################
# dependencies
# #################################################
if [[ "${install_dependencies}" == true ]]; then
  install_packages

  if [[ "${build_clients}" == true ]]; then

    # The following builds googletest & lapack from source, installs into cmake default /usr/local
    pushd .
    printf "\033[32mBuilding \033[33mgoogletest & lapack\033[32m from source; installing into \033[33m/usr/local\033[0m\n"
    mkdir -p ${build_dir}/deps && cd ${build_dir}/deps
    ${cmake_executable} -lpthread -DBUILD_BOOST=OFF ../../deps
    make -j$(nproc)
    elevate_if_not_root make install

    #Download prebuilt AMD multithreaded blis
    if [[ "${cpu_ref_lib}" == blis ]] && [[ ! -f "${build_dir}/deps/blis/lib/libblis.so" ]]; then
      case "${ID}" in
          centos|rhel|sles|opensuse-leap)
              wget -nv -O blis.tar.gz https://github.com/amd/blis/releases/download/2.0/aocl-blis-mt-centos-2.0.tar.gz
              ;;
          ubuntu)
              wget -nv -O blis.tar.gz https://github.com/amd/blis/releases/download/2.0/aocl-blis-mt-ubuntu-2.0.tar.gz
              ;;
          *)
              echo "Unsupported OS for this script"
              wget -nv -O blis.tar.gz https://github.com/amd/blis/releases/download/2.0/aocl-blis-mt-ubuntu-2.0.tar.gz
              ;;
      esac

      tar -xvf blis.tar.gz
      mv amd-blis-mt blis
      rm blis.tar.gz
      cd blis/lib
      ln -s libblis-mt.so libblis.so
      popd
    fi
    popd
  fi
elif [[ "${cpu_ref_lib}" == blis ]] && [[ ! -f "${build_dir}/deps/blis/lib/libblis.so" ]] && [[ "${build_clients}" == true ]]; then
  pushd .
  mkdir -p ${build_dir}/deps && cd ${build_dir}/deps
  case "${ID}" in
    centos|rhel|sles|opensuse-leap)
      wget -nv -O blis.tar.gz https://github.com/amd/blis/releases/download/2.0/aocl-blis-mt-centos-2.0.tar.gz
      ;;
    ubuntu)
      wget -nv -O blis.tar.gz https://github.com/amd/blis/releases/download/2.0/aocl-blis-mt-ubuntu-2.0.tar.gz
      ;;
    *)
      echo "Unsupported OS for this script"
      wget -nv -O blis.tar.gz https://github.com/amd/blis/releases/download/2.0/aocl-blis-mt-ubuntu-2.0.tar.gz
      ;;
  esac
  tar -xvf blis.tar.gz
  mv amd-blis-mt blis
  rm blis.tar.gz
  cd blis/lib
  ln -s libblis-mt.so libblis.so
  popd
fi

# We append customary rocm path; if user provides custom rocm path in ${path}, our
# hard-coded path has lesser priority
export PATH=${PATH}:${rocm_path}/bin:${rocm_path}/hip/bin:${rocm_path}/hcc/bin

pushd .
  # #################################################
  # configure & build
  # #################################################
  cmake_common_options=""
  cmake_client_options=""

  cmake_common_options="${cmake_common_options} -DROCM_PATH=${rocm_path} -lpthread -DTensile_LOGIC=${tensile_logic} -DTensile_ARCHITECTURE=${tensile_architecture} -DTensile_CODE_OBJECT_VERSION=${tensile_cov}"

  # build type
  if [[ "${build_release}" == true ]]; then
    mkdir -p ${build_dir}/release/clients && cd ${build_dir}/release
    cmake_common_options="${cmake_common_options} -DCMAKE_BUILD_TYPE=Release"
  else
    mkdir -p ${build_dir}/debug/clients && cd ${build_dir}/debug
    cmake_common_options="${cmake_common_options} -DCMAKE_BUILD_TYPE=Debug"
  fi

  if [[ -n "${tensile_fork}" ]]; then
    cmake_common_options="${cmake_common_options} -Dtensile_fork=${tensile_fork}"
  fi

  if [[ -n "${tensile_tag}" ]]; then
    cmake_common_options="${cmake_common_options} -Dtensile_tag=${tensile_tag}"
  fi

  if [[ -n "${tensile_test_local_path}" ]]; then
    cmake_common_options="${cmake_common_options} -DTensile_TEST_LOCAL_PATH=${tensile_test_local_path}"
  fi

  if [[ "${skip_ld_conf_entry}" == true ]]; then
    cmake_common_options="${cmake_common_options} -DROCM_DISABLE_LDCONFIG=ON"
  fi

  if [[ -n "${tensile_version}" ]]; then
    cmake_common_options="${cmake_common_options} -DTENSILE_VERSION=${tensile_version}"
  fi

  tensile_opt=""
  if [[ "${build_tensile}" == false ]]; then
    tensile_opt="${tensile_opt} -DBUILD_WITH_TENSILE=OFF"
  fi

  if [[ "${build_tensile_host}" == false ]]; then
    tensile_opt="${tensile_opt} -DBUILD_WITH_TENSILE_HOST=OFF"
  fi

  if [[ "${build_tensile_host}" == true ]]; then
    tensile_opt="${tensile_opt} -DBUILD_WITH_TENSILE_HOST=ON"
  fi

  cmake_common_options="${cmake_common_options} ${tensile_opt}"


  if [[ "${build_clients}" == true ]]; then
    cmake_client_options="${cmake_client_options} -DBUILD_CLIENTS_SAMPLES=ON -DBUILD_CLIENTS_TESTS=ON -DBUILD_CLIENTS_BENCHMARKS=ON -DLINK_BLIS=${LINK_BLIS}"
  fi

  if [[ "${build_hip_clang}" == true ]]; then
      cmake_common_options="${cmake_common_options} -DRUN_HEADER_TESTING=OFF"
  fi

  compiler="hcc"
  if [[ "${build_hip_clang}" == true ]]; then
    compiler="hipcc"
    cmake_common_options="${cmake_common_options} -DTensile_COMPILER=hipcc"
  fi

  if [[ "${ignore_cuda}" == true ]]; then
    cmake_common_options="${cmake_common_options} -DIGNORE_CUDA=ON"
  fi

  case "${ID}" in
    centos|rhel)
    cmake_common_options="${cmake_common_options} -DCMAKE_FIND_ROOT_PATH=/usr/lib64/llvm7.0/lib/cmake/"
    ;;
  esac


  # Uncomment for cmake debugging
  # CXX=${compiler} ${cmake_executable} -Wdev --debug-output --trace ${cmake_common_options} -DCPACK_SET_DESTDIR=OFF -DCMAKE_INSTALL_PREFIX=rocblas-install -DCPACK_PACKAGING_INSTALL_PREFIX=${rocm_path} ../..

  # Build library with AMD toolchain because of existense of device kernels
  if [[ "${build_clients}" == true ]]; then
    CXX=${compiler} ${cmake_executable} ${cmake_common_options} ${cmake_client_options} -DCPACK_SET_DESTDIR=OFF -DCMAKE_INSTALL_PREFIX=rocblas-install -DCPACK_PACKAGING_INSTALL_PREFIX=${rocm_path} ../..
  else
    CXX=${compiler} ${cmake_executable} ${cmake_common_options} -DCPACK_SET_DESTDIR=OFF -DCMAKE_INSTALL_PREFIX=rocblas-install -DCPACK_PACKAGING_INSTALL_PREFIX=${rocm_path} ../..
  fi
  check_exit_code "$?"

  make -j$(nproc) install
  check_exit_code "$?"

  # #################################################
  # install
  # #################################################
  # installing through package manager, which makes uninstalling easy
  if [[ "${install_package}" == true ]]; then
    make package
    check_exit_code "$?"

    case "${ID}" in
      ubuntu)
        elevate_if_not_root dpkg -i rocblas-*.deb
      ;;
      centos|rhel)
        elevate_if_not_root yum -y localinstall rocblas-*.rpm
      ;;
      fedora)
        elevate_if_not_root dnf install rocblas-*.rpm
      ;;
      sles|opensuse-leap)
        elevate_if_not_root zypper --no-gpg-checks in -y install rocblas-*.rpm
      ;;
    esac

  fi
popd<|MERGE_RESOLUTION|>--- conflicted
+++ resolved
@@ -10,7 +10,6 @@
 cat <<EOF
 rocBLAS build & installation helper script
   $0 <options>
-<<<<<<< HEAD
       -h | --help                Print this help message
       -i | --install             Install after build
       -d | --dependencies        Install build dependencies
@@ -26,33 +25,12 @@
            --hip-clang           Build library for amdgpu backend using hip-clang
            --build_dir           Specify name of output directory (default is ./build)
       -n | --no_tensile          Build subset of library that does not require Tensile
+      -s | --tensile-host        Build with Tensile host
       -r | --no-tensile-host     Do not build with Tensile host
-      -s | --tensile-host        build with Tensile host
       -u | --use-custom-version  Ignore Tensile version and just use the Tensile tag
            --ignore-cuda         Ignores installed cuda version and builds with rocm stack instead
            --skipldconf          Skip ld.so.conf entry
-      -v | --rocm-dev           Set specific rocm-dev version
-=======
-      -h | --help              Print this help message
-      -i | --install           Install after build
-      -d | --dependencies      Install build dependencies
-      -c | --clients           Build library clients too (combines with -i & -d)
-      -g | --debug             Set -DCMAKE_BUILD_TYPE=Debug (default is =Release)
-      -f | --fork              GitHub fork to use, e.g., ROCmSoftwarePlatform or MyUserName
-      -b | --branch            GitHub branch or tag to use, e.g., develop, mybranch or <commit hash>
-      -l | --logic             Set Tensile logic target, e.g., asm_full, asm_lite, etc.
-      -a | --architecture      Set Tensile GPU architecture target, e.g. all, gfx000, gfx803, gfx900, gfx906, gfx908
-      -o | --cov               Set Tensile code_object_version (V2 or V3)
-      -t | --test_local_path   Use a local path for Tensile instead of remote GIT repo
-           --cpu_ref_lib       Specify library to use for CPU reference code in testing (blis or lapack)
-           --hip-clang         Build library for amdgpu backend using hip-clang
-           --build_dir         Specify name of output directory (default is ./build)
-      -n | --no_tensile        Build subset of library that does not require Tensile
-      -s | --tensile-host      Build with Tensile host
-      -r | --no-tensile-host   Do not build with Tensile host
-      -u | --use-tag-only      Ignore Tensile version and just use the Tensile tag
-           --skipldconf        Skip ld.so.conf entry
->>>>>>> e5edc46d
+      -v | --rocm-dev            Set specific rocm-dev version
 EOF
 #           --prefix              Specify an alternate CMAKE_INSTALL_PREFIX for cmake
 }
@@ -305,11 +283,7 @@
 # check if we have a modern version of getopt that can handle whitespace and long parameters
 getopt -T
 if [[ $? -eq 4 ]]; then
-<<<<<<< HEAD
   GETOPT_PARSE=$(getopt --name "${0}" --longoptions help,install,clients,dependencies,debug,hip-clang,no_tensile,tensile-host,no-tensile-host,logic:,architecture:,cov:,fork:,branch:,build_dir:,test_local_path:,cpu_ref_lib:,use-custom-version:,skipldconf,ignore-cuda,rocm-dev: --options nsrhicdgl:a:o:f:b:t:u:v: -- "$@")
-=======
-  GETOPT_PARSE=$(getopt --name "${0}" --longoptions help,install,clients,dependencies,debug,hip-clang,no_tensile,tensile-host,no-tensile-host,use-tag-only,logic:,architecture:,cov:,fork:,branch:,build_dir:,test_local_path:,cpu_ref_lib:,skipldconf --options nsrhicdgul:a:o:f:b:t: -- "$@")
->>>>>>> e5edc46d
 else
   echo "Need a new version of getopt"
   exit 1
