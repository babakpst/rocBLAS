--- conflicted
+++ resolved
@@ -534,11 +534,7 @@
   rocm_wrap_header_file(
     internal/rocblas-version.h internal/rocblas-export.h internal/rocblas-exported-proto.hpp internal/rocblas_device_malloc.hpp
     GUARDS SYMLINK WRAPPER
-<<<<<<< HEAD
-    WRAPPER_LOCATIONS include rocblas/include
-=======
     WRAPPER_LOCATIONS ${CMAKE_INSTALL_INCLUDEDIR} rocblas/${CMAKE_INSTALL_INCLUDEDIR}
->>>>>>> 16ad3b99
     ORIGINAL_FILES ${PROJECT_BINARY_DIR}/include/rocblas/internal/rocblas-version.h
   )
 endif( )
