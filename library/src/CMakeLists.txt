--- conflicted
+++ resolved
@@ -127,15 +127,9 @@
     blas_ex/rocblas_nrm2_ex.cpp
     blas_ex/rocblas_nrm2_batched_ex.cpp
     blas_ex/rocblas_nrm2_strided_batched_ex.cpp
-<<<<<<< HEAD
-    blas_ex/rocblas_trmm_ex.cpp
-    blas_ex/rocblas_trmm_batched_ex.cpp
-    blas_ex/rocblas_trmm_strided_batched_ex.cpp
-=======
     blas_ex/rocblas_trmm_outofplace.cpp
     blas_ex/rocblas_trmm_outofplace_batched.cpp
     blas_ex/rocblas_trmm_outofplace_strided_batched.cpp
->>>>>>> d58b0049
 )
 
 set( rocblas_blas3_source_no_tensile
