/* ************************************************************************
 * Copyright 2019-2021 Advanced Micro Devices, Inc.
 * ************************************************************************ */

#include "handle.hpp"
#include "logging.hpp"
#include "rocblas.h"
#include "rocblas_trsm.hpp"
#include "trtri_trsm.hpp"
#include "utility.hpp"

// Shared memory usuage is (128/2)^2 * sizeof(float) = 32K. LDS is 64K per CU. Theoretically
// you can use all 64K, but in practice no.
constexpr rocblas_int STRSM_BLOCK = 128;
constexpr rocblas_int DTRSM_BLOCK = 128;

// For trsv case (side == left, n == 1)
constexpr rocblas_int STRSV_BLOCK = 64;
constexpr rocblas_int DTRSV_BLOCK = 64;
constexpr rocblas_int CTRSV_BLOCK = 64;
constexpr rocblas_int ZTRSV_BLOCK = 32;

namespace
{
    template <typename>
    constexpr char rocblas_trsm_name[] = "unknown";
    template <>
    constexpr char rocblas_trsm_name<float>[] = "rocblas_strided_batched_strsm";
    template <>
    constexpr char rocblas_trsm_name<double>[] = "rocblas_strided_batched_dtrsm";
    template <>
    constexpr char rocblas_trsm_name<rocblas_float_complex>[] = "rocblas_strided_batched_ctrsm";
    template <>
    constexpr char rocblas_trsm_name<rocblas_double_complex>[] = "rocblas_strided_batched_ztrsm";

    /* ============================================================================================ */

    template <rocblas_int BLOCK, rocblas_int DIM_X, typename T>
    rocblas_status rocblas_trsm_strided_batched_ex_impl(rocblas_handle    handle,
                                                        rocblas_side      side,
                                                        rocblas_fill      uplo,
                                                        rocblas_operation transA,
                                                        rocblas_diagonal  diag,
                                                        rocblas_int       m,
                                                        rocblas_int       n,
                                                        const T*          alpha,
                                                        const T*          A,
                                                        rocblas_int       lda,
                                                        rocblas_stride    stride_A,
                                                        T*                B,
                                                        rocblas_int       ldb,
                                                        rocblas_stride    stride_B,
                                                        rocblas_int       batch_count,
                                                        const T*          supplied_invA = nullptr,
                                                        rocblas_int       supplied_invA_size = 0,
                                                        rocblas_stride    stride_invA        = 0)
    {
        if(!handle)
            return rocblas_status_invalid_handle;

        /////////////
        // LOGGING //
        /////////////
        if(!handle->is_device_memory_size_query())
        {
            auto layer_mode = handle->layer_mode;
            if(layer_mode
               & (rocblas_layer_mode_log_trace | rocblas_layer_mode_log_bench
                  | rocblas_layer_mode_log_profile))
            {
                auto side_letter   = rocblas_side_letter(side);
                auto uplo_letter   = rocblas_fill_letter(uplo);
                auto transA_letter = rocblas_transpose_letter(transA);
                auto diag_letter   = rocblas_diag_letter(diag);

                if(layer_mode & rocblas_layer_mode_log_trace)
                    log_trace(handle,
                              rocblas_trsm_name<T>,
                              side,
                              uplo,
                              transA,
                              diag,
                              m,
                              n,
                              LOG_TRACE_SCALAR_VALUE(handle, alpha),
                              A,
                              lda,
                              stride_A,
                              B,
                              ldb,
                              stride_B,
                              batch_count);

                if(layer_mode & rocblas_layer_mode_log_bench)
                {
                    log_bench(handle,
                              "./rocblas-bench -f trsm_strided_batched -r",
                              rocblas_precision_string<T>,
                              "--side",
                              side_letter,
                              "--uplo",
                              uplo_letter,
                              "--transposeA",
                              transA_letter,
                              "--diag",
                              diag_letter,
                              "-m",
                              m,
                              "-n",
                              n,
                              LOG_BENCH_SCALAR_VALUE(handle, alpha),
                              "--lda",
                              lda,
                              "--stride_A",
                              stride_A,
                              "--ldb",
                              ldb,
                              "--stride_B",
                              stride_B,
                              "--batch_count",
                              batch_count);
                }

                if(layer_mode & rocblas_layer_mode_log_profile)
                {
                    log_profile(handle,
                                rocblas_trsm_name<T>,
                                "side",
                                side_letter,
                                "uplo",
                                uplo_letter,
                                "transA",
                                transA_letter,
                                "diag",
                                diag_letter,
                                "m",
                                m,
                                "n",
                                n,
                                "lda",
                                lda,
                                "stride_A",
                                stride_A,
                                "ldb",
                                ldb,
                                "stride_B",
                                stride_B,
                                "batch_count",
                                batch_count);
                }
            }
        }

        if(uplo != rocblas_fill_lower && uplo != rocblas_fill_upper)
            return rocblas_status_invalid_value;

        // A is of size lda*k
        rocblas_int k = side == rocblas_side_left ? m : n;
        if(batch_count < 0 || m < 0 || n < 0 || lda < k || ldb < m)
            return rocblas_status_invalid_size;

        // quick return if possible.
        if(!m || !n || !batch_count)
            return handle->is_device_memory_size_query() ? rocblas_status_size_unchanged
                                                         : rocblas_status_success;
        if(!alpha || !A || !B)
            return rocblas_status_invalid_pointer;

        //////////////////////
        // MEMORY MANAGEMENT//
        //////////////////////

        // Proxy object holds the allocation. It must stay alive as long as mem_* pointers below are alive.
        auto  w_mem = handle->device_malloc(0);
        void* w_mem_x_temp;
        void* w_mem_x_temp_arr;
        void* w_mem_invA;
        void* w_mem_invA_arr;

        rocblas_status perf_status
            = rocblas_internal_trsm_template_mem<BLOCK, false, T>(handle,
                                                                  side,
                                                                  transA,
                                                                  m,
                                                                  n,
                                                                  batch_count,
                                                                  w_mem,
                                                                  w_mem_x_temp,
                                                                  w_mem_x_temp_arr,
                                                                  w_mem_invA,
                                                                  w_mem_invA_arr,
                                                                  supplied_invA,
                                                                  supplied_invA_size);

        if(perf_status != rocblas_status_success && perf_status != rocblas_status_perf_degraded)
            return perf_status;

        bool optimal_mem = perf_status == rocblas_status_success;

        rocblas_status status
            = rocblas_internal_trsm_template<BLOCK, DIM_X, false, T>(handle,
                                                                     side,
                                                                     uplo,
                                                                     transA,
                                                                     diag,
                                                                     m,
                                                                     n,
                                                                     alpha,
                                                                     (const T*)A,
                                                                     0,
                                                                     lda,
                                                                     stride_A,
                                                                     (T*)B,
                                                                     0,
                                                                     ldb,
                                                                     stride_B,
                                                                     batch_count,
                                                                     optimal_mem,
                                                                     w_mem_x_temp,
                                                                     w_mem_x_temp_arr,
                                                                     w_mem_invA,
                                                                     w_mem_invA_arr,
                                                                     (const T*)supplied_invA,
                                                                     supplied_invA_size,
                                                                     0,
                                                                     stride_invA);

        return status != rocblas_status_success ? status : perf_status;
    }

}

/*
 * ===========================================================================
 *    C wrapper
 * ===========================================================================
 */

extern "C" {

rocblas_status rocblas_strsm_strided_batched(rocblas_handle    handle,
                                             rocblas_side      side,
                                             rocblas_fill      uplo,
                                             rocblas_operation transA,
                                             rocblas_diagonal  diag,
                                             rocblas_int       m,
                                             rocblas_int       n,
                                             const float*      alpha,
                                             const float*      A,
                                             rocblas_int       lda,
                                             rocblas_stride    stride_A,
                                             float*            B,
                                             rocblas_int       ldb,
                                             rocblas_stride    stride_B,
                                             rocblas_int       batch_count)
try
{
    return rocblas_trsm_strided_batched_ex_impl<STRSM_BLOCK, STRSV_BLOCK>(handle,
                                                                          side,
                                                                          uplo,
                                                                          transA,
                                                                          diag,
                                                                          m,
                                                                          n,
                                                                          alpha,
                                                                          A,
                                                                          lda,
                                                                          stride_A,
                                                                          B,
                                                                          ldb,
                                                                          stride_B,
                                                                          batch_count);
}
catch(...)
{
    return exception_to_rocblas_status();
}

rocblas_status rocblas_dtrsm_strided_batched(rocblas_handle    handle,
                                             rocblas_side      side,
                                             rocblas_fill      uplo,
                                             rocblas_operation transA,
                                             rocblas_diagonal  diag,
                                             rocblas_int       m,
                                             rocblas_int       n,
                                             const double*     alpha,
                                             const double*     A,
                                             rocblas_int       lda,
                                             rocblas_stride    stride_A,
                                             double*           B,
                                             rocblas_int       ldb,
                                             rocblas_stride    stride_B,
                                             rocblas_int       batch_count)
try
{
    return rocblas_trsm_strided_batched_ex_impl<DTRSM_BLOCK, DTRSV_BLOCK>(handle,
                                                                          side,
                                                                          uplo,
                                                                          transA,
                                                                          diag,
                                                                          m,
                                                                          n,
                                                                          alpha,
                                                                          A,
                                                                          lda,
                                                                          stride_A,
                                                                          B,
                                                                          ldb,
                                                                          stride_B,
                                                                          batch_count);
}
catch(...)
{
    return exception_to_rocblas_status();
}

rocblas_status rocblas_ctrsm_strided_batched(rocblas_handle               handle,
                                             rocblas_side                 side,
                                             rocblas_fill                 uplo,
                                             rocblas_operation            transA,
                                             rocblas_diagonal             diag,
                                             rocblas_int                  m,
                                             rocblas_int                  n,
                                             const rocblas_float_complex* alpha,
                                             const rocblas_float_complex* A,
                                             rocblas_int                  lda,
                                             rocblas_stride               stride_A,
                                             rocblas_float_complex*       B,
                                             rocblas_int                  ldb,
                                             rocblas_stride               stride_B,
                                             rocblas_int                  batch_count)
try
{
    return rocblas_trsm_strided_batched_ex_impl<STRSM_BLOCK, CTRSV_BLOCK>(handle,
                                                                          side,
                                                                          uplo,
                                                                          transA,
                                                                          diag,
                                                                          m,
                                                                          n,
                                                                          alpha,
                                                                          A,
                                                                          lda,
                                                                          stride_A,
                                                                          B,
                                                                          ldb,
                                                                          stride_B,
                                                                          batch_count);
}
catch(...)
{
    return exception_to_rocblas_status();
}

rocblas_status rocblas_ztrsm_strided_batched(rocblas_handle                handle,
                                             rocblas_side                  side,
                                             rocblas_fill                  uplo,
                                             rocblas_operation             transA,
                                             rocblas_diagonal              diag,
                                             rocblas_int                   m,
                                             rocblas_int                   n,
                                             const rocblas_double_complex* alpha,
                                             const rocblas_double_complex* A,
                                             rocblas_int                   lda,
                                             rocblas_stride                stride_A,
                                             rocblas_double_complex*       B,
                                             rocblas_int                   ldb,
                                             rocblas_stride                stride_B,
                                             rocblas_int                   batch_count)
try
{
    return rocblas_trsm_strided_batched_ex_impl<DTRSM_BLOCK, ZTRSV_BLOCK>(handle,
                                                                          side,
                                                                          uplo,
                                                                          transA,
                                                                          diag,
                                                                          m,
                                                                          n,
                                                                          alpha,
                                                                          A,
                                                                          lda,
                                                                          stride_A,
                                                                          B,
                                                                          ldb,
                                                                          stride_B,
                                                                          batch_count);
}
catch(...)
{
    return exception_to_rocblas_status();
}

rocblas_status rocblas_trsm_strided_batched_ex(rocblas_handle    handle,
                                               rocblas_side      side,
                                               rocblas_fill      uplo,
                                               rocblas_operation transA,
                                               rocblas_diagonal  diag,
                                               rocblas_int       m,
                                               rocblas_int       n,
                                               const void*       alpha,
                                               const void*       A,
                                               rocblas_int       lda,
                                               rocblas_stride    stride_A,
                                               void*             B,
                                               rocblas_int       ldb,
                                               rocblas_stride    stride_B,
                                               rocblas_int       batch_count,
                                               const void*       invA,
                                               rocblas_int       invA_size,
                                               rocblas_stride    stride_invA,
                                               rocblas_datatype  compute_type)
try
{
    switch(compute_type)
    {
    case rocblas_datatype_f64_r:
        return rocblas_trsm_strided_batched_ex_impl<DTRSM_BLOCK, DTRSV_BLOCK>(
            handle,
            side,
            uplo,
            transA,
            diag,
            m,
            n,
            static_cast<const double*>(alpha),
            static_cast<const double*>(A),
            lda,
            stride_A,
            static_cast<double*>(B),
            ldb,
            stride_B,
            batch_count,
            static_cast<const double*>(invA),
            invA_size,
            stride_invA);

    case rocblas_datatype_f32_r:
        return rocblas_trsm_strided_batched_ex_impl<STRSM_BLOCK, STRSV_BLOCK>(
            handle,
            side,
            uplo,
            transA,
            diag,
            m,
            n,
            static_cast<const float*>(alpha),
            static_cast<const float*>(A),
            lda,
            stride_A,
            static_cast<float*>(B),
            ldb,
            stride_B,
            batch_count,
            static_cast<const float*>(invA),
            invA_size,
            stride_invA);

    case rocblas_datatype_f32_c:
        return rocblas_trsm_strided_batched_ex_impl<STRSM_BLOCK, CTRSV_BLOCK>(
            handle,
            side,
            uplo,
            transA,
            diag,
            m,
            n,
            static_cast<const rocblas_float_complex*>(alpha),
            static_cast<const rocblas_float_complex*>(A),
            lda,
            stride_A,
            static_cast<rocblas_float_complex*>(B),
            ldb,
            stride_B,
            batch_count,
            static_cast<const rocblas_float_complex*>(invA),
            invA_size,
            stride_invA);

    case rocblas_datatype_f64_c:
<<<<<<< HEAD
        return rocblas_trsm_strided_batched_ex_impl<DTRSM_BLOCK, ZTRSV_BLOCK>(
=======
        return rocblas_trsm_strided_batched_ex_impl<DTRSM_BLOCK>(
>>>>>>> c949cb04
            handle,
            side,
            uplo,
            transA,
            diag,
            m,
            n,
            static_cast<const rocblas_double_complex*>(alpha),
            static_cast<const rocblas_double_complex*>(A),
            lda,
            stride_A,
            static_cast<rocblas_double_complex*>(B),
            ldb,
            stride_B,
            batch_count,
            static_cast<const rocblas_double_complex*>(invA),
            invA_size,
            stride_invA);

    default:
        return rocblas_status_not_implemented;
    }
}
catch(...)
{
    return exception_to_rocblas_status();
}

} // extern "C"<|MERGE_RESOLUTION|>--- conflicted
+++ resolved
@@ -477,11 +477,7 @@
             stride_invA);
 
     case rocblas_datatype_f64_c:
-<<<<<<< HEAD
         return rocblas_trsm_strided_batched_ex_impl<DTRSM_BLOCK, ZTRSV_BLOCK>(
-=======
-        return rocblas_trsm_strided_batched_ex_impl<DTRSM_BLOCK>(
->>>>>>> c949cb04
             handle,
             side,
             uplo,
